/*
 *  archiving_node.cpp
 *
 *  This file is part of NEST.
 *
 *  Copyright (C) 2004 The NEST Initiative
 *
 *  NEST is free software: you can redistribute it and/or modify
 *  it under the terms of the GNU General Public License as published by
 *  the Free Software Foundation, either version 2 of the License, or
 *  (at your option) any later version.
 *
 *  NEST is distributed in the hope that it will be useful,
 *  but WITHOUT ANY WARRANTY; without even the implied warranty of
 *  MERCHANTABILITY or FITNESS FOR A PARTICULAR PURPOSE.  See the
 *  GNU General Public License for more details.
 *
 *  You should have received a copy of the GNU General Public License
 *  along with NEST.  If not, see <http://www.gnu.org/licenses/>.
 *
 */

/**
 * \file archiving_node.cpp
 * Implementation of archiving_node to record and manage spike history
 * \author Moritz Helias, Abigail Morrison
 * \date april 2006
 */

#include "archiving_node.h"

// Includes from nestkernel:
#include "kernel_manager.h"

// Includes from sli:
#include "dictutils.h"

namespace nest
{

// member functions for Archiving_Node

nest::Archiving_Node::Archiving_Node()
  : n_incoming_( 0 )
  , Kminus_( 0.0 )
  , triplet_Kminus_( 0.0 )
  , tau_minus_( 20.0 )
  , tau_minus_inv_( 1. / tau_minus_ )
  , tau_minus_triplet_( 110.0 )
  , tau_minus_triplet_inv_( 1. / tau_minus_triplet_ )
  , last_spike_( -1.0 )
  , firing_rate_( 0.0 )
  , tau_rate_( 100.0 )
  , Ca_t_( 0.0 )
  , Ca_minus_( 0.0 )
  , tau_Ca_( 10000.0 )
  , beta_Ca_( 0.001 )
  , synaptic_elements_map_()
{
}

nest::Archiving_Node::Archiving_Node( const Archiving_Node& n )
  : Node( n )
  , n_incoming_( n.n_incoming_ )
  , Kminus_( n.Kminus_ )
  , triplet_Kminus_( n.triplet_Kminus_ )
  , tau_minus_( n.tau_minus_ )
  , tau_minus_inv_( n.tau_minus_inv_ )
  , tau_minus_triplet_( n.tau_minus_triplet_ )
  , tau_minus_triplet_inv_( n.tau_minus_triplet_inv_ )
  , last_spike_( n.last_spike_ )
  , firing_rate_( n.firing_rate_)
  , tau_rate_( n.tau_rate_)
  , Ca_t_( n.Ca_t_ )
  , Ca_minus_( n.Ca_minus_ )
  , tau_Ca_( n.tau_Ca_ )
  , beta_Ca_( n.beta_Ca_ )
  , synaptic_elements_map_( n.synaptic_elements_map_ )
{
}

void
Archiving_Node::register_stdp_connection( double t_first_read )
{
  // Mark all entries in the deque, which we will not read in future as read by
  // this input input, so that we savely increment the incoming number of
  // connections afterwards without leaving spikes in the history.
  // For details see bug #218. MH 08-04-22

  for ( std::deque< histentry >::iterator runner = history_.begin();
        runner != history_.end()
          and ( t_first_read - runner->t_ > -1.0
                  * kernel().connection_manager.get_stdp_eps() );
        ++runner )
  {
    ( runner->access_counter_ )++;
  }

  n_incoming_++;
}

double
nest::Archiving_Node::get_K_value( double t )
{
  if ( history_.empty() )
  {
    return Kminus_;
  }
  int i = history_.size() - 1;
  while ( i >= 0 )
  {
    if ( t - history_[ i ].t_ > kernel().connection_manager.get_stdp_eps() )
    {
      return ( history_[ i ].Kminus_
        * std::exp( ( history_[ i ].t_ - t ) * tau_minus_inv_ ) );
    }
    i--;
  }
  return 0;
}

double
nest::Archiving_Node::get_firing_rate( double t )
{
  if ( history_.empty() )
  {
    return firing_rate_;
  }
  int i = history_.size() - 1;
  while ( i >= 0 )
  {
    if ( t > history_[ i ].t_ )
    {
      return ( history_[ i ].firing_rate_
        * std::exp( ( history_[ i ].t_ - t ) / tau_rate_) );
    }
    i--;
  }
  return 0;
}


void
nest::Archiving_Node::get_K_values( double t,
  double& K_value,
  double& triplet_K_value )
{
  // case when the neuron has not yet spiked
  if ( history_.empty() )
  {
    triplet_K_value = triplet_Kminus_;
    K_value = Kminus_;
    return;
  }
  // case
  int i = history_.size() - 1;
  while ( i >= 0 )
  {
    if ( t - history_[ i ].t_ > kernel().connection_manager.get_stdp_eps() )
    {
      triplet_K_value = ( history_[ i ].triplet_Kminus_
        * std::exp( ( history_[ i ].t_ - t ) * tau_minus_triplet_inv_ ) );
      K_value = ( history_[ i ].Kminus_
        * std::exp( ( history_[ i ].t_ - t ) * tau_minus_inv_ ) );
      return;
    }
    i--;
  }

  // we only get here if t< time of all spikes in history)

  // return 0.0 for both K values
  triplet_K_value = 0.0;
  K_value = 0.0;
}


double
nest::Archiving_Node::get_tau_minus()
{
   return tau_minus_;
}

void
nest::Archiving_Node::get_history( double t1,
  double t2,
  std::deque< histentry >::iterator* start,
  std::deque< histentry >::iterator* finish )
{
  *finish = history_.end();
  if ( history_.empty() )
  {
    *start = *finish;
    return;
  }
  std::deque< histentry >::reverse_iterator runner = history_.rbegin();
  const double t2_lim = t2 + kernel().connection_manager.get_stdp_eps();
  const double t1_lim = t1 + kernel().connection_manager.get_stdp_eps();
  while ( runner != history_.rend() and runner->t_ >= t2_lim )
  {
<<<<<<< HEAD
    std::deque< histentry >::iterator runner = history_.begin();
    while ( ( runner != history_.end() ) && ( runner->t_ <= t1 ) )
    {
      if (runner->access_counter_ >= n_incoming_)
      {
        runner = history_.erase(runner);
      }
      else{
        ++runner;
      }
    }
    *start = runner;
    while ( ( runner != history_.end() ) && ( runner->t_ <= t2 ) )
    {
      ( runner->access_counter_ )++;
      ++runner;
    }
    *finish = runner;
  }

  
=======
    ++runner;
  }
  *finish = runner.base();
  while ( runner != history_.rend() and runner->t_ >= t1_lim )
  {
    runner->access_counter_++;
    ++runner;
  }
  *start = runner.base();
>>>>>>> 8a58aede
}

void
nest::Archiving_Node::set_spiketime( Time const& t_sp, double offset )
{
  const double t_sp_ms = t_sp.get_ms() - offset;
  update_synaptic_elements( t_sp_ms );
  Ca_minus_ += beta_Ca_;

  if ( n_incoming_ )
  {
    // prune all spikes from history which are no longer needed
    // except the penultimate one. we might still need it.
    while ( history_.size() > 1 )
    {
      if ( history_.front().access_counter_ >= n_incoming_ )
      {
        history_.pop_front();
      }
      else
      {
        break;
      }
    }
    // update spiking history
    Kminus_ =
      Kminus_ * std::exp( ( last_spike_ - t_sp_ms ) * tau_minus_inv_ ) + 1.0;
    triplet_Kminus_ = triplet_Kminus_
        * std::exp( ( last_spike_ - t_sp_ms ) * tau_minus_triplet_inv_ )
      + 1.0;
    

    firing_rate_ =
      firing_rate_ * std::exp( ( last_spike_ - t_sp_ms ) / tau_rate_ ) + 1.0 / tau_rate_;

    last_spike_ = t_sp_ms;
    history_.push_back( histentry( last_spike_, Kminus_, triplet_Kminus_, 0, firing_rate_ ) );
  }
  else
  {
    last_spike_ = t_sp_ms;
  }
}

void
nest::Archiving_Node::get_status( DictionaryDatum& d ) const
{
  DictionaryDatum synaptic_elements_d;
  DictionaryDatum synaptic_element_d;

  def< double >( d, names::t_spike, get_spiketime_ms() );
  def< double >( d, names::tau_minus, tau_minus_ );
  def< double >( d, "tau_rate", tau_rate_ );
  def< double >( d, "firing_rate", firing_rate_ );
  def< double >( d, names::Ca, Ca_minus_ );
  def< double >( d, names::tau_Ca, tau_Ca_ );
  def< double >( d, names::beta_Ca, beta_Ca_ );
  def< double >( d, names::tau_minus_triplet, tau_minus_triplet_ );
#ifdef DEBUG_ARCHIVER
  def< int >( d, names::archiver_length, history_.size() );
#endif

  synaptic_elements_d = DictionaryDatum( new Dictionary );
  def< DictionaryDatum >( d, names::synaptic_elements, synaptic_elements_d );
  for ( std::map< Name, SynapticElement >::const_iterator it =
          synaptic_elements_map_.begin();
        it != synaptic_elements_map_.end();
        ++it )
  {
    synaptic_element_d = DictionaryDatum( new Dictionary );
    def< DictionaryDatum >(
      synaptic_elements_d, it->first, synaptic_element_d );
    it->second.get( synaptic_element_d );
  }
}

void
nest::Archiving_Node::set_status( const DictionaryDatum& d )
{
  // We need to preserve values in case invalid values are set
  double new_tau_minus = tau_minus_;
  double new_tau_minus_triplet = tau_minus_triplet_;
  double new_tau_rate = tau_rate_;
  double new_firing_rate = firing_rate_;
  double new_tau_Ca = tau_Ca_;
  double new_beta_Ca = beta_Ca_;
  updateValue< double >( d, names::tau_minus, new_tau_minus );
  updateValue< double >( d, names::tau_minus_triplet, new_tau_minus_triplet );
  updateValue< double >( d, names::tau_Ca, new_tau_Ca );
  updateValue< double >( d, names::beta_Ca, new_beta_Ca );
  updateValue< double >( d, "tau_rate", new_tau_rate );
  updateValue< double >( d, "firing_rate", new_firing_rate);

  if ( new_tau_minus <= 0.0 or new_tau_minus_triplet <= 0.0 )
  {
    throw BadProperty( "All time constants must be strictly positive." );
  }

  tau_minus_ = new_tau_minus;
  tau_minus_triplet_ = new_tau_minus_triplet;
  tau_rate_ = new_tau_rate;
  firing_rate_ = new_firing_rate;
  tau_minus_inv_ = 1. / tau_minus_;
  tau_minus_triplet_inv_ = 1. / tau_minus_triplet_;

  if ( new_tau_Ca <= 0.0 )
  {
    throw BadProperty( "All time constants must be strictly positive." );
  }
  tau_Ca_ = new_tau_Ca;

  if ( new_beta_Ca <= 0.0 )
  {
    throw BadProperty(
      "For Ca to function as an integrator of the electrical activity, beta_ca "
      "needs to be greater than 0." );
  }
  beta_Ca_ = new_beta_Ca;

  // check, if to clear spike history and K_minus
  bool clear = false;
  updateValue< bool >( d, names::clear, clear );
  if ( clear )
  {
    clear_history();
  }

  if ( d->known( names::synaptic_elements_param ) )
  {
    const DictionaryDatum synaptic_elements_dict =
      getValue< DictionaryDatum >( d, names::synaptic_elements_param );

    for ( std::map< Name, SynapticElement >::iterator it =
            synaptic_elements_map_.begin();
          it != synaptic_elements_map_.end();
          ++it )
    {
      if ( synaptic_elements_dict->known( it->first ) )
      {
        const DictionaryDatum synaptic_elements_a =
          getValue< DictionaryDatum >( synaptic_elements_dict, it->first );
        it->second.set( synaptic_elements_a );
      }
    }
  }
  if ( not d->known( names::synaptic_elements ) )
  {
    return;
  }
  // we replace the existing synaptic_elements_map_ by the new one
  DictionaryDatum synaptic_elements_d;
  std::pair< std::map< Name, SynapticElement >::iterator, bool > insert_result;

  synaptic_elements_map_ = std::map< Name, SynapticElement >();
  synaptic_elements_d =
    getValue< DictionaryDatum >( d, names::synaptic_elements );

  for ( Dictionary::const_iterator i = synaptic_elements_d->begin();
        i != synaptic_elements_d->end();
        ++i )
  {
    insert_result = synaptic_elements_map_.insert(
      std::pair< Name, SynapticElement >( i->first, SynapticElement() ) );
    ( insert_result.first->second )
      .set( getValue< DictionaryDatum >( synaptic_elements_d, i->first ) );
  }
}

void
nest::Archiving_Node::clear_history()
{
  last_spike_ = -1.0;
  Kminus_ = 0.0;
  triplet_Kminus_ = 0.0;
  history_.clear();
  Ca_minus_ = 0.0;
  Ca_t_ = 0.0;
}


/* ----------------------------------------------------------------
* Get the number of synaptic_elements
* ---------------------------------------------------------------- */
double
nest::Archiving_Node::get_synaptic_elements( Name n ) const
{
  std::map< Name, SynapticElement >::const_iterator se_it;
  se_it = synaptic_elements_map_.find( n );
  double z_value;

  if ( se_it != synaptic_elements_map_.end() )
  {
    z_value = ( se_it->second ).get_z();
    if ( ( se_it->second ).continuous() )
    {
      return z_value;
    }
    else
    {
      return std::floor( z_value );
    }
  }
  else
  {
    return 0.0;
  }
}

int
nest::Archiving_Node::get_synaptic_elements_vacant( Name n ) const
{
  std::map< Name, SynapticElement >::const_iterator se_it;
  se_it = synaptic_elements_map_.find( n );

  if ( se_it != synaptic_elements_map_.end() )
  {
    return se_it->second.get_z_vacant();
  }
  else
  {
    return 0;
  }
}

int
nest::Archiving_Node::get_synaptic_elements_connected( Name n ) const
{
  std::map< Name, SynapticElement >::const_iterator se_it;
  se_it = synaptic_elements_map_.find( n );

  if ( se_it != synaptic_elements_map_.end() )
  {
    return se_it->second.get_z_connected();
  }
  else
  {
    return 0;
  }
}

std::map< Name, double >
nest::Archiving_Node::get_synaptic_elements() const
{
  std::map< Name, double > n_map;

  for ( std::map< Name, SynapticElement >::const_iterator it =
          synaptic_elements_map_.begin();
        it != synaptic_elements_map_.end();
        ++it )
  {
    n_map.insert( std::pair< Name, double >(
      it->first, get_synaptic_elements( it->first ) ) );
  }
  return n_map;
}

void
nest::Archiving_Node::update_synaptic_elements( double t )
{
  assert( t >= Ca_t_ );

  for ( std::map< Name, SynapticElement >::iterator it =
          synaptic_elements_map_.begin();
        it != synaptic_elements_map_.end();
        ++it )
  {
    it->second.update( t, Ca_t_, Ca_minus_, tau_Ca_ );
  }
  // Update calcium concentration
  Ca_minus_ = Ca_minus_ * std::exp( ( Ca_t_ - t ) / tau_Ca_ );
  Ca_t_ = t;
}

void
nest::Archiving_Node::decay_synaptic_elements_vacant()
{
  for ( std::map< Name, SynapticElement >::iterator it =
          synaptic_elements_map_.begin();
        it != synaptic_elements_map_.end();
        ++it )
  {
    it->second.decay_z_vacant();
  }
}

void
nest::Archiving_Node::connect_synaptic_element( Name name, int n )
{
  std::map< Name, SynapticElement >::iterator se_it;
  se_it = synaptic_elements_map_.find( name );

  if ( se_it != synaptic_elements_map_.end() )
  {
    se_it->second.connect( n );
  }
}

} // of namespace nest<|MERGE_RESOLUTION|>--- conflicted
+++ resolved
@@ -49,8 +49,6 @@
   , tau_minus_triplet_( 110.0 )
   , tau_minus_triplet_inv_( 1. / tau_minus_triplet_ )
   , last_spike_( -1.0 )
-  , firing_rate_( 0.0 )
-  , tau_rate_( 100.0 )
   , Ca_t_( 0.0 )
   , Ca_minus_( 0.0 )
   , tau_Ca_( 10000.0 )
@@ -69,8 +67,6 @@
   , tau_minus_triplet_( n.tau_minus_triplet_ )
   , tau_minus_triplet_inv_( n.tau_minus_triplet_inv_ )
   , last_spike_( n.last_spike_ )
-  , firing_rate_( n.firing_rate_)
-  , tau_rate_( n.tau_rate_)
   , Ca_t_( n.Ca_t_ )
   , Ca_minus_( n.Ca_minus_ )
   , tau_Ca_( n.tau_Ca_ )
@@ -119,27 +115,6 @@
   return 0;
 }
 
-double
-nest::Archiving_Node::get_firing_rate( double t )
-{
-  if ( history_.empty() )
-  {
-    return firing_rate_;
-  }
-  int i = history_.size() - 1;
-  while ( i >= 0 )
-  {
-    if ( t > history_[ i ].t_ )
-    {
-      return ( history_[ i ].firing_rate_
-        * std::exp( ( history_[ i ].t_ - t ) / tau_rate_) );
-    }
-    i--;
-  }
-  return 0;
-}
-
-
 void
 nest::Archiving_Node::get_K_values( double t,
   double& K_value,
@@ -174,13 +149,6 @@
   K_value = 0.0;
 }
 
-
-double
-nest::Archiving_Node::get_tau_minus()
-{
-   return tau_minus_;
-}
-
 void
 nest::Archiving_Node::get_history( double t1,
   double t2,
@@ -198,29 +166,6 @@
   const double t1_lim = t1 + kernel().connection_manager.get_stdp_eps();
   while ( runner != history_.rend() and runner->t_ >= t2_lim )
   {
-<<<<<<< HEAD
-    std::deque< histentry >::iterator runner = history_.begin();
-    while ( ( runner != history_.end() ) && ( runner->t_ <= t1 ) )
-    {
-      if (runner->access_counter_ >= n_incoming_)
-      {
-        runner = history_.erase(runner);
-      }
-      else{
-        ++runner;
-      }
-    }
-    *start = runner;
-    while ( ( runner != history_.end() ) && ( runner->t_ <= t2 ) )
-    {
-      ( runner->access_counter_ )++;
-      ++runner;
-    }
-    *finish = runner;
-  }
-
-  
-=======
     ++runner;
   }
   *finish = runner.base();
@@ -230,7 +175,6 @@
     ++runner;
   }
   *start = runner.base();
->>>>>>> 8a58aede
 }
 
 void
@@ -261,13 +205,8 @@
     triplet_Kminus_ = triplet_Kminus_
         * std::exp( ( last_spike_ - t_sp_ms ) * tau_minus_triplet_inv_ )
       + 1.0;
-    
-
-    firing_rate_ =
-      firing_rate_ * std::exp( ( last_spike_ - t_sp_ms ) / tau_rate_ ) + 1.0 / tau_rate_;
-
     last_spike_ = t_sp_ms;
-    history_.push_back( histentry( last_spike_, Kminus_, triplet_Kminus_, 0, firing_rate_ ) );
+    history_.push_back( histentry( last_spike_, Kminus_, triplet_Kminus_, 0 ) );
   }
   else
   {
@@ -283,8 +222,6 @@
 
   def< double >( d, names::t_spike, get_spiketime_ms() );
   def< double >( d, names::tau_minus, tau_minus_ );
-  def< double >( d, "tau_rate", tau_rate_ );
-  def< double >( d, "firing_rate", firing_rate_ );
   def< double >( d, names::Ca, Ca_minus_ );
   def< double >( d, names::tau_Ca, tau_Ca_ );
   def< double >( d, names::beta_Ca, beta_Ca_ );
@@ -313,16 +250,12 @@
   // We need to preserve values in case invalid values are set
   double new_tau_minus = tau_minus_;
   double new_tau_minus_triplet = tau_minus_triplet_;
-  double new_tau_rate = tau_rate_;
-  double new_firing_rate = firing_rate_;
   double new_tau_Ca = tau_Ca_;
   double new_beta_Ca = beta_Ca_;
   updateValue< double >( d, names::tau_minus, new_tau_minus );
   updateValue< double >( d, names::tau_minus_triplet, new_tau_minus_triplet );
   updateValue< double >( d, names::tau_Ca, new_tau_Ca );
   updateValue< double >( d, names::beta_Ca, new_beta_Ca );
-  updateValue< double >( d, "tau_rate", new_tau_rate );
-  updateValue< double >( d, "firing_rate", new_firing_rate);
 
   if ( new_tau_minus <= 0.0 or new_tau_minus_triplet <= 0.0 )
   {
@@ -331,8 +264,6 @@
 
   tau_minus_ = new_tau_minus;
   tau_minus_triplet_ = new_tau_minus_triplet;
-  tau_rate_ = new_tau_rate;
-  firing_rate_ = new_firing_rate;
   tau_minus_inv_ = 1. / tau_minus_;
   tau_minus_triplet_inv_ = 1. / tau_minus_triplet_;
 
