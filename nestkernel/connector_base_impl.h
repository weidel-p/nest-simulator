/*
 *  connector_base_impl.h
 *
 *  This file is part of NEST.
 *
 *  Copyright (C) 2004 The NEST Initiative
 *
 *  NEST is free software: you can redistribute it and/or modify
 *  it under the terms of the GNU General Public License as published by
 *  the Free Software Foundation, either version 2 of the License, or
 *  (at your option) any later version.
 *
 *  NEST is distributed in the hope that it will be useful,
 *  but WITHOUT ANY WARRANTY; without even the implied warranty of
 *  MERCHANTABILITY or FITNESS FOR A PARTICULAR PURPOSE.  See the
 *  GNU General Public License for more details.
 *
 *  You should have received a copy of the GNU General Public License
 *  along with NEST.  If not, see <http://www.gnu.org/licenses/>.
 *
 */

#include "connector_base.h"

// Includes from nestkernel:
#include "kernel_manager.h"

#ifndef CONNECTOR_BASE_IMPL_H
#define CONNECTOR_BASE_IMPL_H

namespace nest
{

template < typename ConnectionT >
void
Connector< ConnectionT >::send_weight_event( const thread tid,
  const unsigned int lcid,
  Event& e,
  const CommonSynapseProperties& cp )
{
<<<<<<< HEAD
  if ( cp.get_wr_node_id() != 0 )
=======
  // If the pointer to the receiver node in the event is invalid,
  // the event was not sent, and a WeightRecorderEvent is therefore not created.
  if ( cp.get_weight_recorder() and e.receiver_is_valid() )
>>>>>>> c2a153b4
  {
    // Create new event to record the weight and copy relevant content.
    WeightRecorderEvent wr_e;
    wr_e.set_port( e.get_port() );
    wr_e.set_rport( e.get_rport() );
    wr_e.set_stamp( e.get_stamp() );
    wr_e.set_sender( e.get_sender() );
    wr_e.set_sender_node_id( kernel().connection_manager.get_source_node_id( tid, syn_id_, lcid ) );
    wr_e.set_weight( e.get_weight() );
    wr_e.set_delay_steps( e.get_delay_steps() );
    // Set weight_recorder as receiver
<<<<<<< HEAD
    index wr_node_id = cp.get_wr_node_id();
    Node* wr_node = kernel().node_manager.get_node_or_proxy( wr_node_id, tid );
    wr_e.set_receiver( *wr_node );
    // Put the node_id of the postsynaptic node as receiver node ID
    wr_e.set_receiver_node_id( e.get_receiver().get_node_id() );
=======
    wr_e.set_receiver( *cp.get_weight_recorder()->get_thread_sibling( tid ) );
    // Put the gid of the postsynaptic node as receiver gid
    wr_e.set_receiver_gid( e.get_receiver_gid() );
>>>>>>> c2a153b4
    wr_e();
  }
}

} // of namespace nest

#endif<|MERGE_RESOLUTION|>--- conflicted
+++ resolved
@@ -38,13 +38,9 @@
   Event& e,
   const CommonSynapseProperties& cp )
 {
-<<<<<<< HEAD
-  if ( cp.get_wr_node_id() != 0 )
-=======
   // If the pointer to the receiver node in the event is invalid,
   // the event was not sent, and a WeightRecorderEvent is therefore not created.
   if ( cp.get_weight_recorder() and e.receiver_is_valid() )
->>>>>>> c2a153b4
   {
     // Create new event to record the weight and copy relevant content.
     WeightRecorderEvent wr_e;
@@ -56,17 +52,11 @@
     wr_e.set_weight( e.get_weight() );
     wr_e.set_delay_steps( e.get_delay_steps() );
     // Set weight_recorder as receiver
-<<<<<<< HEAD
     index wr_node_id = cp.get_wr_node_id();
     Node* wr_node = kernel().node_manager.get_node_or_proxy( wr_node_id, tid );
     wr_e.set_receiver( *wr_node );
     // Put the node_id of the postsynaptic node as receiver node ID
-    wr_e.set_receiver_node_id( e.get_receiver().get_node_id() );
-=======
-    wr_e.set_receiver( *cp.get_weight_recorder()->get_thread_sibling( tid ) );
-    // Put the gid of the postsynaptic node as receiver gid
-    wr_e.set_receiver_gid( e.get_receiver_gid() );
->>>>>>> c2a153b4
+    wr_e.set_receiver_node_id( e.get_receiver_node_id() );
     wr_e();
   }
 }
