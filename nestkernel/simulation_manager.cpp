/*
 *  simulation_manager.cpp
 *
 *  This file is part of NEST.
 *
 *  Copyright (C) 2004 The NEST Initiative
 *
 *  NEST is free software: you can redistribute it and/or modify
 *  it under the terms of the GNU General Public License as published by
 *  the Free Software Foundation, either version 2 of the License, or
 *  (at your option) any later version.
 *
 *  NEST is distributed in the hope that it will be useful,
 *  but WITHOUT ANY WARRANTY; without even the implied warranty of
 *  MERCHANTABILITY or FITNESS FOR A PARTICULAR PURPOSE.  See the
 *  GNU General Public License for more details.
 *
 *  You should have received a copy of the GNU General Public License
 *  along with NEST.  If not, see <http://www.gnu.org/licenses/>.
 *
 */

#include "simulation_manager.h"

// C includes:
#include <sys/time.h>

// C++ includes:
#include <vector>

// Includes from libnestutil:
#include "compose.hpp"

// Includes from nestkernel:
#include "kernel_manager.h"
#include "sibling_container.h"

// Includes from sli:
#include "dictutils.h"
#include "psignal.h"

nest::SimulationManager::SimulationManager()
  : clock_( Time::tic( 0L ) )
  , slice_( 0L )
  , to_do_( 0L )
  , to_do_total_( 0L )
  , from_step_( 0L )
  , to_step_( 0L ) // consistent with to_do_ == 0
  , t_real_( 0L )
  , simulating_( false )
  , simulated_( false )
  , exit_on_user_signal_( false )
  , inconsistent_state_( false )
  , print_time_( false )
  , use_wfr_( true )
  , wfr_comm_interval_( 1.0 )
  , wfr_tol_( 0.0001 )
  , wfr_max_iterations_( 15 )
  , wfr_interpolation_order_( 3 )
  , syn_update_interval_( 1000 )
{
}

void
nest::SimulationManager::initialize()
{
  // set resolution, ensure clock is calibrated to new resolution
  Time::reset_resolution();
  clock_.calibrate();

  prepared_ = false;
  simulating_ = false;
  simulated_ = false;
  exit_on_user_signal_ = false;
  inconsistent_state_ = false;
}

void
nest::SimulationManager::finalize()
{
  nest::Time::reset_to_defaults();

  clock_.set_to_zero(); // ensures consistent state
  to_do_ = 0;
  slice_ = 0;
  from_step_ = 0;
  to_step_ = 0; // consistent with to_do_ = 0
}

void
nest::SimulationManager::set_status( const DictionaryDatum& d )
{
  // Create an instance of time converter here to capture the current
  // representation of time objects: TICS_PER_MS and TICS_PER_STEP
  // will be stored in time_converter.
  // This object can then be used to convert times in steps
  // (e.g. Connection::delay_) or tics to the new representation.
  // We pass this object to ConnectionManager::calibrate to update
  // all time objects in the connection system to the new representation.
  // MH 08-04-14
  TimeConverter time_converter;

  double time;
  if ( updateValue< double >( d, names::time, time ) )
  {
    if ( time != 0.0 )
    {
      throw BadProperty( "The simulation time can only be set to 0.0." );
    }

    if ( clock_ > TimeZero )
    {
      // reset only if time has passed
      LOG( M_WARNING,
        "SimulationManager::set_status",
        "Simulation time reset to t=0.0. Resetting the simulation time is not "
        "fully supported in NEST at present. Some spikes may be lost, and "
        "stimulating devices may behave unexpectedly. PLEASE REVIEW YOUR "
        "SIMULATION OUTPUT CAREFULLY!" );

      clock_ = Time::step( 0 );
      from_step_ = 0;
      slice_ = 0;
      // clear all old spikes
      kernel().event_delivery_manager.configure_spike_buffers();
    }
  }

  updateValue< bool >( d, names::print_time, print_time_ );

  // tics_per_ms and resolution must come after local_num_thread /
  // total_num_threads because they might reset the network and the time
  // representation
  double tics_per_ms = 0.0;
  bool tics_per_ms_updated =
    updateValue< double >( d, names::tics_per_ms, tics_per_ms );
  double resd = 0.0;
  bool res_updated = updateValue< double >( d, names::resolution, resd );
  double integer_part; // Dummy variable to be used with std::modf().

  if ( tics_per_ms_updated || res_updated )
  {
    if ( kernel().node_manager.size() > 1 ) // root always exists
    {
      LOG( M_ERROR,
        "SimulationManager::set_status",
        "Cannot change time representation after nodes have been created. "
        "Please call ResetKernel first." );
      throw KernelException();
    }
    else if ( has_been_simulated() ) // someone may have simulated empty network
    {
      LOG( M_ERROR,
        "SimulationManager::set_status",
        "Cannot change time representation after the network has been "
        "simulated. Please call ResetKernel first." );
      throw KernelException();
    }
    else if ( kernel().connection_manager.get_num_connections() != 0 )
    {
      LOG( M_ERROR,
        "SimulationManager::set_status",
        "Cannot change time representation after connections have been "
        "created. Please call ResetKernel first." );
      throw KernelException();
    }
    else if ( res_updated && tics_per_ms_updated ) // only allow TICS_PER_MS to
                                                   // be changed together with
                                                   // resolution
    {
      if ( resd < 1.0 / tics_per_ms )
      {
        LOG( M_ERROR,
          "SimulationManager::set_status",
          "Resolution must be greater than or equal to one tic. Value "
          "unchanged." );
        throw KernelException();
      }
      else if ( std::modf( resd * tics_per_ms, &integer_part ) != 0 )
      {
        LOG( M_ERROR,
          "SimulationManager::set_status",
          "Resolution must be a multiple of the tic length. Value unchanged." );
        throw KernelException();
      }
      else
      {
        nest::Time::set_resolution( tics_per_ms, resd );
        // adjust to new resolution
        clock_.calibrate();
        // adjust delays in the connection system to new resolution
        kernel().connection_manager.calibrate( time_converter );
        kernel().model_manager.calibrate( time_converter );
        LOG( M_INFO,
          "SimulationManager::set_status",
          "tics per ms and resolution changed." );

        // make sure that wfr communication interval is always greater or equal
        // to resolution if no wfr is used explicitly set wfr_comm_interval
        // to resolution because communication in every step is needed
        if ( wfr_comm_interval_ < Time::get_resolution().get_ms()
          || not use_wfr_ )
        {
          wfr_comm_interval_ = Time::get_resolution().get_ms();
        }
      }
    }
    else if ( res_updated ) // only resolution changed
    {
      if ( resd < Time::get_ms_per_tic() )
      {
        LOG( M_ERROR,
          "SimulationManager::set_status",
          "Resolution must be greater than or equal to one tic. Value "
          "unchanged." );
        throw KernelException();
      }
      else if ( std::modf( resd / Time::get_ms_per_tic(), &integer_part ) != 0 )
      {
        LOG( M_ERROR,
          "SimulationManager::set_status",
          "Resolution must be a multiple of the tic length. Value unchanged." );
        throw KernelException();
      }
      else
      {
        Time::set_resolution( resd );
        clock_.calibrate(); // adjust to new resolution
        // adjust delays in the connection system to new resolution
        kernel().connection_manager.calibrate( time_converter );
        kernel().model_manager.calibrate( time_converter );
        LOG( M_INFO,
          "SimulationManager::set_status",
          "Temporal resolution changed." );

        // make sure that wfr communication interval is always greater or equal
        // to resolution if no wfr is used explicitly set wfr_comm_interval
        // to resolution because communication in every step is needed
        if ( wfr_comm_interval_ < Time::get_resolution().get_ms()
          || not use_wfr_ )
        {
          wfr_comm_interval_ = Time::get_resolution().get_ms();
        }
      }
    }
    else
    {
      LOG( M_ERROR,
        "SimulationManager::set_status",
        "change of tics_per_step requires simultaneous specification of "
        "resolution." );
      throw KernelException();
    }
  }

  // The decision whether the waveform relaxation is used
  // must be set before nodes are created.
  // Important: wfr_comm_interval_ may change depending on use_wfr_
  bool wfr;
  if ( updateValue< bool >( d, names::use_wfr, wfr ) )
  {
    if ( kernel().node_manager.size() > 1 )
    {
      LOG( M_ERROR,
        "SimulationManager::set_status",
        "Cannot enable/disable usage of waveform relaxation after nodes have "
        "been created. Please call ResetKernel first." );
      throw KernelException();
    }
    else
    {
      use_wfr_ = wfr;
      // if no wfr is used explicitly set wfr_comm_interval to resolution
      // because communication in every step is needed
      if ( not use_wfr_ )
      {
        wfr_comm_interval_ = Time::get_resolution().get_ms();
      }
    }
  }

  // wfr_comm_interval_ can only be changed if use_wfr_ is true and before
  // connections are created. If use_wfr_ is false wfr_comm_interval_ is set to
  // the resolution whenever the resolution changes.
  double wfr_interval;
  if ( updateValue< double >( d, names::wfr_comm_interval, wfr_interval ) )
  {
    if ( not use_wfr_ )
    {
      LOG( M_ERROR,
        "SimulationManager::set_status",
        "Cannot set waveform communication interval when usage of waveform "
        "relaxation is disabled. Set use_wfr to true first." );
      throw KernelException();
    }
    else if ( kernel().connection_manager.get_num_connections() != 0 )
    {
      LOG( M_ERROR,
        "SimulationManager::set_status",
        "Cannot change waveform communication interval after connections have "
        "been created. Please call ResetKernel first." );
      throw KernelException();
    }
    else if ( wfr_interval < Time::get_resolution().get_ms() )
    {
      LOG( M_ERROR,
        "SimulationManager::set_status",
        "Communication interval of the waveform relaxation must be greater or "
        "equal to the resolution of the simulation." );
      throw KernelException();
    }
    else
    {
      LOG( M_INFO,
        "SimulationManager::set_status",
        "Waveform communication interval changed successfully. " );
      wfr_comm_interval_ = wfr_interval;
    }
  }

  // set the convergence tolerance for the waveform relaxation method
  double tol;
  if ( updateValue< double >( d, names::wfr_tol, tol ) )
  {
    if ( tol < 0.0 )
    {
      LOG( M_ERROR,
        "SimulationManager::set_status",
        "Tolerance must be zero or positive" );
    }
    else
    {
      wfr_tol_ = tol;
    }
  }

  // set the maximal number of iterations for the waveform relaxation method
  long max_iter;
  if ( updateValue< long >( d, names::wfr_max_iterations, max_iter ) )
  {
    if ( max_iter <= 0 )
    {
      LOG( M_ERROR,
        "SimulationManager::set_status",
        "Maximal number of iterations  for the waveform relaxation must be "
        "positive. To disable waveform relaxation set use_wfr instead." );
    }
    else
    {
      wfr_max_iterations_ = max_iter;
    }
  }

  // set the interpolation order for the waveform relaxation method
  long interp_order;
  if ( updateValue< long >( d, names::wfr_interpolation_order, interp_order ) )
  {
    if ( ( interp_order < 0 ) || ( interp_order == 2 ) || ( interp_order > 3 ) )
    {
      LOG( M_ERROR,
        "SimulationManager::set_status",
        "Interpolation order must be 0, 1, or 3." );
    }
    else
    {
      wfr_interpolation_order_ = interp_order;
    }
  }

  long syn_update_interval;
  if ( updateValue< long >( d, "syn_update_interval", syn_update_interval ) )
  {
    if ( syn_update_interval < 1 )
      LOG( M_ERROR,
        "SimulationManager::set_status",
        "Interval for time-driven synaptic update must be at least 1." );
    else
      syn_update_interval_ = syn_update_interval;
  }
}

void
nest::SimulationManager::get_status( DictionaryDatum& d )
{
<<<<<<< HEAD
  def< double >( d, "ms_per_tic", Time::get_ms_per_tic() );
  def< double >( d, "tics_per_ms", Time::get_tics_per_ms() );
  def< long >( d, "tics_per_step", Time::get_tics_per_step() );
  def< double >( d, "resolution", Time::get_resolution().get_ms() );

  def< double >( d, "T_min", Time::min().get_ms() );
  def< double >( d, "T_max", Time::max().get_ms() );

  def< double >( d, "time", get_time().get_ms() );
  def< long >( d, "to_do", to_do_ );
  def< bool >( d, "print_time", print_time_ );

  def< bool >( d, "use_wfr", use_wfr_ );
  def< double >( d, "wfr_comm_interval", wfr_comm_interval_ );
  def< double >( d, "wfr_tol", wfr_tol_ );
  def< long >( d, "wfr_max_iterations", wfr_max_iterations_ );
  def< long >( d, "wfr_interpolation_order", wfr_interpolation_order_ );

  def< long >( d, "syn_update_interval", syn_update_interval_ );
=======
  def< double >( d, names::ms_per_tic, Time::get_ms_per_tic() );
  def< double >( d, names::tics_per_ms, Time::get_tics_per_ms() );
  def< long >( d, names::tics_per_step, Time::get_tics_per_step() );
  def< double >( d, names::resolution, Time::get_resolution().get_ms() );

  def< double >( d, names::T_min, Time::min().get_ms() );
  def< double >( d, names::T_max, Time::max().get_ms() );

  def< double >( d, names::time, get_time().get_ms() );
  def< long >( d, names::to_do, to_do_ );
  def< bool >( d, names::print_time, print_time_ );

  def< bool >( d, names::use_wfr, use_wfr_ );
  def< double >( d, names::wfr_comm_interval, wfr_comm_interval_ );
  def< double >( d, names::wfr_tol, wfr_tol_ );
  def< long >( d, names::wfr_max_iterations, wfr_max_iterations_ );
  def< long >( d, names::wfr_interpolation_order, wfr_interpolation_order_ );
>>>>>>> e38d0c78
}

void
nest::SimulationManager::prepare()
{
  assert( kernel().is_initialized() );

  if ( prepared_ )
  {
    std::string msg = "Prepare called twice.";
    LOG( M_ERROR, "SimulationManager::prepare", msg );
    throw KernelException();
  }

  if ( inconsistent_state_ )
  {
    throw KernelException(
      "Kernel is in inconsistent state after an "
      "earlier error. Please run ResetKernel first." );
  }

  t_real_ = 0;
  t_slice_begin_ = timeval(); // set to timeval{0, 0} as unset flag
  t_slice_end_ = timeval();   // set to timeval{0, 0} as unset flag

  // find shortest and longest delay across all MPI processes
  // this call sets the member variables
  kernel().connection_manager.update_delay_extrema_();
  kernel().event_delivery_manager.init_moduli();

  // Check for synchronicity of global rngs over processes.
  // We need to do this ahead of any simulation in case random numbers
  // have been consumed on the SLI level.
  if ( kernel().mpi_manager.get_num_processes() > 1 )
  {
    if ( not kernel().mpi_manager.grng_synchrony(
           kernel().rng_manager.get_grng()->ulrand( 100000 ) ) )
    {
      LOG( M_ERROR,
        "SimulationManager::prepare",
        "Global Random Number Generators are not synchronized prior to "
        "simulation." );
      throw KernelException();
    }
  }

  // if at the beginning of a simulation, set up spike buffers
  if ( not simulated_ )
  {
    kernel().event_delivery_manager.configure_spike_buffers();
  }

  kernel().node_manager.ensure_valid_thread_local_ids();
  kernel().node_manager.prepare_nodes();

  kernel().model_manager.create_secondary_events_prototypes();

  // we have to do enter_runtime after prepare_nodes, since we use
  // calibrate to map the ports of MUSIC devices, which has to be done
  // before enter_runtime
  if ( not simulated_ ) // only enter the runtime mode once
  {
    double tick = Time::get_resolution().get_ms()
      * kernel().connection_manager.get_min_delay();
    kernel().music_manager.enter_runtime( tick );
  }
  prepared_ = true;
}

void
nest::SimulationManager::simulate( Time const& t )
{
  prepare();
  run( t );
  cleanup();
}

void
nest::SimulationManager::assert_valid_simtime( Time const& t )
{
  if ( t == Time::ms( 0.0 ) )
  {
    return;
  }

  if ( t < Time::step( 1 ) )
  {
    LOG( M_ERROR,
      "SimulationManager::run",
      String::compose( "Simulation time must be >= %1 ms (one time step).",
           Time::get_resolution().get_ms() ) );
    throw KernelException();
  }

  if ( t.is_finite() )
  {
    Time time1 = clock_ + t;
    if ( not time1.is_finite() )
    {
      std::string msg = String::compose(
        "A clock overflow will occur after %1 of %2 ms. Please reset network "
        "clock first!",
        ( Time::max() - clock_ ).get_ms(),
        t.get_ms() );
      LOG( M_ERROR, "SimulationManager::run", msg );
      throw KernelException();
    }
  }
  else
  {
    std::string msg = String::compose(
      "The requested simulation time exceeds the largest time NEST can handle "
      "(T_max = %1 ms). Please use a shorter time!",
      Time::max().get_ms() );
    LOG( M_ERROR, "SimulationManager::run", msg );
    throw KernelException();
  }
}

void
nest::SimulationManager::run( Time const& t )
{
  assert_valid_simtime( t );

  if ( not prepared_ )
  {
    std::string msg = "Run called without calling Prepare.";
    LOG( M_ERROR, "SimulationManager::run", msg );
    throw KernelException();
  }

  to_do_ += t.get_steps();
  to_do_total_ = to_do_;

  if ( to_do_ == 0 )
  {
    return;
  }

  // Reset profiling timers and counters within event_delivery_manager
  kernel().event_delivery_manager.reset_timers_counters();

  // Check whether waveform relaxation is used on any MPI process
  kernel().node_manager.check_wfr_use();

  // from_step_ is not touched here.  If we are at the beginning
  // of a simulation, it has been reset properly elsewhere.  If
  // a simulation was ended and is now continued, from_step_ will
  // have the proper value.  to_step_ is set as in advance_time().

  delay end_sim = from_step_ + to_do_;
  if ( kernel().connection_manager.get_min_delay() < end_sim )
  {
    to_step_ =
      kernel()
        .connection_manager.get_min_delay(); // update to end of time slice
  }
  else
  {
    to_step_ = end_sim; // update to end of simulation time
  }

  // Warn about possible inconsistencies, see #504.
  // This test cannot come any earlier, because we first need to compute
  // min_delay_
  // above.
  if ( t.get_steps() % kernel().connection_manager.get_min_delay() != 0 )
  {
    LOG( M_WARNING,
      "SimulationManager::run",
      "The requested simulation time is not an integer multiple of the minimal "
      "delay in the network. This may result in inconsistent results under the "
      "following conditions: (i) A network contains more than one source of "
      "randomness, e.g., two different poisson_generators, and (ii) Simulate "
      "is called repeatedly with simulation times that are not multiples of "
      "the minimal delay." );
  }

  call_update_();

  kernel().node_manager.post_run_cleanup();
}

void
nest::SimulationManager::cleanup()
{
  if ( not prepared_ )
  {
    std::string msg = "Cleanup called without calling Prepare.";
    LOG( M_ERROR, "SimulationManager::cleanup", msg );
    throw KernelException();
  }

  if ( not simulated_ )
  {
    return;
  }

  // Check for synchronicity of global rngs over processes
  if ( kernel().mpi_manager.get_num_processes() > 1 )
  {
    if ( not kernel().mpi_manager.grng_synchrony(
           kernel().rng_manager.get_grng()->ulrand( 100000 ) ) )
    {
      throw KernelException(
        "In SimulationManager::cleanup(): "
        "Global Random Number Generators are not "
        "in sync at end of simulation." );
    }
  }

  kernel().node_manager.finalize_nodes();
  prepared_ = false;
}

void
nest::SimulationManager::call_update_()
{
  assert( kernel().is_initialized() and not inconsistent_state_ );

  std::ostringstream os;
  double t_sim = to_do_ * Time::get_resolution().get_ms();

  size_t num_active_nodes = kernel().node_manager.get_num_active_nodes();
  os << "Number of local nodes: " << num_active_nodes << std::endl;
  os << "Simulaton time (ms): " << t_sim;

#ifdef _OPENMP
  os << std::endl
     << "Number of OpenMP threads: " << kernel().vp_manager.get_num_threads();
#else
  os << std::endl
     << "Not using OpenMP";
#endif

#ifdef HAVE_MPI
  os << std::endl
     << "Number of MPI processes: " << kernel().mpi_manager.get_num_processes();
#else
  os << std::endl
     << "Not using MPI";
#endif

  LOG( M_INFO, "SimulationManager::start_updating_", os.str() );


  if ( to_do_ == 0 )
  {
    return;
  }

  if ( print_time_ )
  {
    // TODO: Remove direct output
    std::cout << std::endl;
    print_progress_();
  }

  simulating_ = true;
  simulated_ = true;

  update_();

  simulating_ = false;

  if ( print_time_ )
  {
    std::cout << std::endl;
  }

  kernel().mpi_manager.synchronize();

  if ( exit_on_user_signal_ )
  {
    LOG( M_WARNING,
      "SimulationManager::resume",
      String::compose( "Exiting on user signal %1.", SLIsignalflag ) );
    SLIsignalflag = 0;
  }

  LOG( M_INFO, "SimulationManager::resume", "Simulation finished." );
}

bool
nest::SimulationManager::wfr_update_( Node* n )
{
  return ( n->wfr_update( clock_, from_step_, to_step_ ) );
}

void
nest::SimulationManager::update_()
{
  // to store done values of the different threads
  std::vector< bool > done;
  bool done_all = true;
  delay old_to_step;
  exit_on_user_signal_ = false;

  std::vector< lockPTR< WrappedThreadException > > exceptions_raised(
    kernel().vp_manager.get_num_threads() );
  bool exception_raised = false; // none raised on any thread

// parallel section begins
#pragma omp parallel
  {
    const int thrd = kernel().vp_manager.get_thread_id();

    do
    {
      if ( print_time_ )
      {
        gettimeofday( &t_slice_begin_, NULL );
      }

      if ( kernel().sp_manager.is_structural_plasticity_enabled()
        && ( clock_.get_steps() + from_step_ )
            % kernel().sp_manager.get_structural_plasticity_update_interval()
          == 0 )
      {
        for ( std::vector< Node* >::const_iterator i =
                kernel().node_manager.get_nodes_on_thread( thrd ).begin();
              i != kernel().node_manager.get_nodes_on_thread( thrd ).end();
              ++i )
        {
          ( *i )->update_synaptic_elements(
            Time( Time::step( clock_.get_steps() + from_step_ ) ).get_ms() );
        }
#pragma omp barrier
#pragma omp single
        {
          kernel().sp_manager.update_structural_plasticity();
        }
        // Remove 10% of the vacant elements
        for ( std::vector< Node* >::const_iterator i =
                kernel().node_manager.get_nodes_on_thread( thrd ).begin();
              i != kernel().node_manager.get_nodes_on_thread( thrd ).end();
              ++i )
        {
          ( *i )->decay_synaptic_elements_vacant();
        }
      }


      if ( from_step_ == 0 ) // deliver only at beginning of slice
      {
        kernel().event_delivery_manager.deliver_events( thrd );
#ifdef HAVE_MUSIC
// advance the time of music by one step (min_delay * h) must
// be done after deliver_events_() since it calls
// music_event_out_proxy::handle(), which hands the spikes over to
// MUSIC *before* MUSIC time is advanced

// wait until all threads are done -> synchronize
#pragma omp barrier
// the following block is executed by the master thread only
// the other threads are enforced to wait at the end of the block
#pragma omp master
        {
          // advance the time of music by one step (min_delay * h) must
          // be done after deliver_events_() since it calls
          // music_event_out_proxy::handle(), which hands the spikes over to
          // MUSIC *before* MUSIC time is advanced
          if ( slice_ > 0 )
          {
            kernel().music_manager.advance_music_time();
          }

          // the following could be made thread-safe
          kernel().music_manager.update_music_event_handlers(
            clock_, from_step_, to_step_ );
        }
// end of master section, all threads have to synchronize at this point
#pragma omp barrier
#endif
      }

      // preliminary update of nodes that use waveform relaxtion
      if ( kernel().node_manager.wfr_is_used() )
      {
#pragma omp single
        {
          // if the end of the simulation is in the middle
          // of a min_delay_ step, we need to make a complete
          // step in the wfr_update and only do
          // the partial step in the final update
          // needs to be done in omp single since to_step_ is a scheduler
          // variable
          old_to_step = to_step_;
          if ( to_step_ < kernel().connection_manager.get_min_delay() )
          {
            to_step_ = kernel().connection_manager.get_min_delay();
          }
        }

        bool max_iterations_reached = true;
        const std::vector< Node* >& thread_local_wfr_nodes =
          kernel().node_manager.get_wfr_nodes_on_thread( thrd );
        for ( long n = 0; n < wfr_max_iterations_; ++n )
        {
          bool done_p = true;

          // this loop may be empty for those threads
          // that do not have any nodes requiring wfr_update
          for ( std::vector< Node* >::const_iterator i =
                  thread_local_wfr_nodes.begin();
                i != thread_local_wfr_nodes.end();
                ++i )
          {
            done_p = wfr_update_( *i ) && done_p;
          }

// add done value of thread p to done vector
#pragma omp critical
          done.push_back( done_p );
// parallel section ends, wait until all threads are done -> synchronize
#pragma omp barrier

// the following block is executed by a single thread
// the other threads wait at the end of the block
#pragma omp single
          {
            // set done_all
            for ( size_t i = 0; i < done.size(); i++ )
            {
              done_all = done[ i ] && done_all;
            }

            // gather SecondaryEvents (e.g. GapJunctionEvents)
            kernel().event_delivery_manager.gather_events( done_all );

            // reset done and done_all
            //(needs to be in the single threaded part)
            done_all = true;
            done.clear();
          }

          // deliver SecondaryEvents generated during wfr_update
          // returns the done value over all threads
          done_p = kernel().event_delivery_manager.deliver_events( thrd );

          if ( done_p )
          {
            max_iterations_reached = false;
            break;
          }
        } // of for (wfr_max_iterations) ...

#pragma omp single
        {
          to_step_ = old_to_step;
          if ( max_iterations_reached )
          {
            std::string msg = String::compose(
              "Maximum number of iterations reached at interval %1-%2 ms",
              clock_.get_ms(),
              clock_.get_ms() + to_step_ * Time::get_resolution().get_ms() );
            LOG( M_WARNING, "SimulationManager::wfr_update", msg );
          }
        }

      } // of if(wfr_is_used)
      // end of preliminary update

      const std::vector< Node* >& thread_local_nodes =
        kernel().node_manager.get_nodes_on_thread( thrd );
      for (
        std::vector< Node* >::const_iterator node = thread_local_nodes.begin();
        node != thread_local_nodes.end();
        ++node )
      {
        // We update in a parallel region. Therefore, we need to catch
        // exceptions here and then handle them after the parallel region.
        try
        {
          if ( not( *node )->is_frozen() )
          {
            ( *node )->update( clock_, from_step_, to_step_ );
          }
        }
        catch ( std::exception& e )
        {
          // so throw the exception after parallel region
          exceptions_raised.at( thrd ) = lockPTR< WrappedThreadException >(
            new WrappedThreadException( e ) );
        }
      }

      if ( ( slice_ + 1 ) % syn_update_interval_ == 0 )
      {
	double t_trig = Time(Time::step( clock_.get_steps() + to_step_ ) ).get_ms();

	// trigger update of all synapses that are registered with a volume transmitter
	kernel().connection_manager.trigger_time_driven_update( thrd, t_trig );

	// clear spike history of all volume transmitters
	for ( std::vector< Node* >::const_iterator node = thread_local_nodes.begin(); node != thread_local_nodes.end(); ++node )
	{
	  if ( ( *node )->requires_time_driven_clearing() )
	    ( *node )->clear_post_spikes();
	}
      }

// parallel section ends, wait until all threads are done -> synchronize
#pragma omp barrier

// the following block is executed by the master thread only
// the other threads are enforced to wait at the end of the block
#pragma omp master
      {
        // check if any thread in parallel section raised an exception
        for ( index thrd = 0; thrd < kernel().vp_manager.get_num_threads();
              ++thrd )
        {
          if ( exceptions_raised.at( thrd ).valid() )
          {
            exception_raised = true;
            break;
          }
        }

        // gather only at end of slice
        if ( to_step_ == kernel().connection_manager.get_min_delay() )
        {
          kernel().event_delivery_manager.gather_events( true );
        }

        advance_time_();

        if ( SLIsignalflag != 0 )
        {
          LOG( M_INFO,
            "SimulationManager::update",
            "Simulation exiting on user signal." );
          exit_on_user_signal_ = true;
        }

        if ( print_time_ )
        {
          gettimeofday( &t_slice_end_, NULL );
          print_progress_();
        }
      }
// end of master section, all threads have to synchronize at this point
#pragma omp barrier

    } while (
      to_do_ > 0 and not exit_on_user_signal_ and not exception_raised );

    // End of the slice, we update the number of synaptic elements
    for ( std::vector< Node* >::const_iterator i =
            kernel().node_manager.get_nodes_on_thread( thrd ).begin();
          i != kernel().node_manager.get_nodes_on_thread( thrd ).end();
          ++i )
    {
      ( *i )->update_synaptic_elements(
        Time( Time::step( clock_.get_steps() + to_step_ ) ).get_ms() );
    }

  } // end of #pragma parallel omp

  // check if any exceptions have been raised
  for ( index thrd = 0; thrd < kernel().vp_manager.get_num_threads(); ++thrd )
  {
    if ( exceptions_raised.at( thrd ).valid() )
    {
      simulating_ = false; // must mark this here, see #311
      inconsistent_state_ = true;
      throw WrappedThreadException( *( exceptions_raised.at( thrd ) ) );
    }
  }
}

void
nest::SimulationManager::reset_network()
{
  if ( not has_been_simulated() )
  {
    return; // nothing to do
  }

  kernel().event_delivery_manager.clear_pending_spikes();

  kernel().node_manager.reset_nodes_state();

  // ConnectionManager doesn't support resetting dynamic synapses yet
  LOG( M_WARNING,
    "SimulationManager::ResetNetwork",
    "Synapses with internal dynamics (facilitation, STDP) are not reset.\n"
    "This will be implemented in a future version of NEST." );
}

void
nest::SimulationManager::advance_time_()
{
  // time now advanced time by the duration of the previous step
  to_do_ -= to_step_ - from_step_;

  // advance clock, update modulos, slice counter only if slice completed
  if ( ( delay ) to_step_ == kernel().connection_manager.get_min_delay() )
  {
    clock_ += Time::step( kernel().connection_manager.get_min_delay() );
    ++slice_;
    kernel().event_delivery_manager.update_moduli();
    from_step_ = 0;
  }
  else
  {
    from_step_ = to_step_;
  }

  long end_sim = from_step_ + to_do_;

  if ( kernel().connection_manager.get_min_delay() < ( delay ) end_sim )
  {
    // update to end of time slice
    to_step_ = kernel().connection_manager.get_min_delay();
  }
  else
  {
    to_step_ = end_sim; // update to end of simulation time
  }

  assert( to_step_ - from_step_
    <= ( long ) kernel().connection_manager.get_min_delay() );
}

void
nest::SimulationManager::print_progress_()
{
  double rt_factor = 0.0;

  if ( t_slice_end_.tv_sec != 0 )
  {
    // usec
    long t_real_s = ( t_slice_end_.tv_sec - t_slice_begin_.tv_sec ) * 1e6;
    // usec
    t_real_ += t_real_s + ( t_slice_end_.tv_usec - t_slice_begin_.tv_usec );
    // ms
    double t_real_acc = ( t_real_ ) / 1000.;
    double t_sim_acc =
      ( to_do_total_ - to_do_ ) * Time::get_resolution().get_ms();
    rt_factor = t_sim_acc / t_real_acc;
  }

  int percentage = ( 100 - int( float( to_do_ ) / to_do_total_ * 100 ) );

  std::cout << "\r" << std::setw( 3 ) << std::right << percentage << " %: "
            << "network time: " << std::fixed << std::setprecision( 1 )
            << clock_.get_ms() << " ms, "
            << "realtime factor: " << std::setprecision( 4 ) << rt_factor
            << std::resetiosflags( std::ios_base::floatfield );
  std::flush( std::cout );
}

nest::Time const
nest::SimulationManager::get_previous_slice_origin() const
{
  return clock_ - Time::step( kernel().connection_manager.get_min_delay() );
}<|MERGE_RESOLUTION|>--- conflicted
+++ resolved
@@ -382,27 +382,6 @@
 void
 nest::SimulationManager::get_status( DictionaryDatum& d )
 {
-<<<<<<< HEAD
-  def< double >( d, "ms_per_tic", Time::get_ms_per_tic() );
-  def< double >( d, "tics_per_ms", Time::get_tics_per_ms() );
-  def< long >( d, "tics_per_step", Time::get_tics_per_step() );
-  def< double >( d, "resolution", Time::get_resolution().get_ms() );
-
-  def< double >( d, "T_min", Time::min().get_ms() );
-  def< double >( d, "T_max", Time::max().get_ms() );
-
-  def< double >( d, "time", get_time().get_ms() );
-  def< long >( d, "to_do", to_do_ );
-  def< bool >( d, "print_time", print_time_ );
-
-  def< bool >( d, "use_wfr", use_wfr_ );
-  def< double >( d, "wfr_comm_interval", wfr_comm_interval_ );
-  def< double >( d, "wfr_tol", wfr_tol_ );
-  def< long >( d, "wfr_max_iterations", wfr_max_iterations_ );
-  def< long >( d, "wfr_interpolation_order", wfr_interpolation_order_ );
-
-  def< long >( d, "syn_update_interval", syn_update_interval_ );
-=======
   def< double >( d, names::ms_per_tic, Time::get_ms_per_tic() );
   def< double >( d, names::tics_per_ms, Time::get_tics_per_ms() );
   def< long >( d, names::tics_per_step, Time::get_tics_per_step() );
@@ -420,7 +399,7 @@
   def< double >( d, names::wfr_tol, wfr_tol_ );
   def< long >( d, names::wfr_max_iterations, wfr_max_iterations_ );
   def< long >( d, names::wfr_interpolation_order, wfr_interpolation_order_ );
->>>>>>> e38d0c78
+  def< long >( d, "syn_update_interval", syn_update_interval_ );
 }
 
 void
