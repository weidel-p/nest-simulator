--- conflicted
+++ resolved
@@ -475,14 +475,9 @@
     bool withgid_;         //!< true if element GID is to be printed, default
     bool withtime_;        //!< true if time of event is to be printed, default
     bool withweight_;      //!< true if weight of event is to be printed
-<<<<<<< HEAD
-    bool withreceivergid_; //!< true if the receivers element GID is to be
-    // printed, default
-=======
     bool withreceivergid_; //!< true if receiver GID is to be printed, default
     bool withport_;        //!< true if receiver GID is to be printed, default
     bool withrport_;       //!< true if receiver GID is to be printed, default
->>>>>>> 72c7faeb
 
     long precision_;  //!< precision of doubles written to file
     bool scientific_; //!< use scientific format if true, else fixed
