--- conflicted
+++ resolved
@@ -232,11 +232,8 @@
 const Name interval( "interval" );
 const Name is_refractory( "is_refractory" );
 
-<<<<<<< HEAD
+const Name keep_source_table( "keep_source_table" );
 const Name Kminus( "Kminus" );
-=======
-const Name keep_source_table( "keep_source_table" );
->>>>>>> 8a58aede
 const Name Kplus( "Kplus" );
 const Name Kplus_triplet( "Kplus_triplet" );
 
@@ -284,11 +281,7 @@
 const Name n_proc( "n_proc" );
 const Name n_receptors( "n_receptors" );
 const Name n_synapses( "n_synapses" );
-<<<<<<< HEAD
 const Name n_threshold( "n_threshold" );
-const Name neuron( "neuron" );
-=======
->>>>>>> 8a58aede
 const Name network_size( "network_size" );
 const Name neuron( "neuron" );
 const Name next_readout_time( "next_readout_time" );
