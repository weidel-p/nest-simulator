--- conflicted
+++ resolved
@@ -545,17 +545,10 @@
 
   const std::string modname = getValue< std::string >( i->OStack.pick( 1 ) );
 
-<<<<<<< HEAD
   GIDCollectionDatum nodes_created = create( modname, n_nodes );
 
   i->OStack.pop( 2 );
   i->OStack.push( nodes_created );
-=======
-  GIDCollectionDatum gc = create( modname, n_nodes );
-
-  i->OStack.pop( 2 );
-  i->OStack.push( gc );
->>>>>>> e63d0ba4
   i->EStack.pop();
 }
 
@@ -730,9 +723,7 @@
 
   // dictionary access checking is handled by disconnect
   kernel().sp_manager.disconnect(
-		  *sources.get(), *targets.get(), connectivity, synapse_params );
-  sources.unlock();
-  targets.unlock();
+    sources, targets, connectivity, synapse_params );
 
   i->OStack.pop( 4 );
   i->EStack.pop();
@@ -756,9 +747,7 @@
 
   // dictionary access checking is handled by connect
   kernel().connection_manager.connect(
-    *sources.get(), *targets.get(), connectivity, synapse_params );
-  sources.unlock();
-  targets.unlock();
+    sources, targets, connectivity, synapse_params );
 
   i->OStack.pop( 4 );
   i->EStack.pop();
@@ -1454,7 +1443,8 @@
 
   const long first = getValue< long >( i->OStack.pick( 1 ) );
   const long last = getValue< long >( i->OStack.pick( 0 ) );
-  GIDCollectionDatum gidcoll = new GIDCollection( first, last );
+
+  GIDCollectionDatum gidcoll = new GIDCollectionPrimitive( first, last );
 
   i->OStack.pop( 2 );
   i->OStack.push( gidcoll );
@@ -1467,7 +1457,9 @@
   i->assert_stack_load( 1 );
 
   TokenArray gids = getValue< TokenArray >( i->OStack.pick( 0 ) );
-  GIDCollectionDatum gidcoll = new GIDCollection( gids );
+
+  assert( false && "not yet implemented");
+  GIDCollectionDatum gidcoll(GIDCollectionPTR(0)); // = new GIDCollectionComposite( gids );
 
   i->OStack.pop();
   i->OStack.push( gidcoll );
@@ -1480,7 +1472,8 @@
   i->assert_stack_load( 1 );
 
   IntVectorDatum gids = getValue< IntVectorDatum >( i->OStack.pick( 0 ) );
-  GIDCollectionDatum gidcoll = new GIDCollection( gids );
+  assert( false && "not yet implemented");
+  GIDCollectionDatum gidcoll(GIDCollectionPTR(0)); // = new GIDCollectionComposite( gids );
 
   i->OStack.pop();
   i->OStack.push( gidcoll );
