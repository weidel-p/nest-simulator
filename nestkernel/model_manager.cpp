/*
 *  model_manager.cpp
 *
 *  This file is part of NEST.
 *
 *  Copyright (C) 2004 The NEST Initiative
 *
 *  NEST is free software: you can redistribute it and/or modify
 *  it under the terms of the GNU General Public License as published by
 *  the Free Software Foundation, either version 2 of the License, or
 *  (at your option) any later version.
 *
 *  NEST is distributed in the hope that it will be useful,
 *  but WITHOUT ANY WARRANTY; without even the implied warranty of
 *  MERCHANTABILITY or FITNESS FOR A PARTICULAR PURPOSE.  See the
 *  GNU General Public License for more details.
 *
 *  You should have received a copy of the GNU General Public License
 *  along with NEST.  If not, see <http://www.gnu.org/licenses/>.
 *
 */

#include "model_manager.h"

// C++ includes:
#include <algorithm>
#include <iostream>
#include <vector>

// Includes from libnestutil:
#include "compose.hpp"

// Includes from nestkernel:
#include "genericmodel_impl.h"
#include "kernel_manager.h"
#include "model_manager_impl.h"
#include "proxynode.h"
#include "sibling_container.h"
#include "subnet.h"


namespace nest
{

ModelManager::ModelManager()
  : pristine_models_()
  , models_()
  , pristine_prototypes_()
  , prototypes_()
  , modeldict_( new Dictionary )
  , synapsedict_( new Dictionary )
  , subnet_model_( 0 )
  , siblingcontainer_model_( 0 )
  , proxynode_model_( 0 )
  , proxy_nodes_()
  , dummy_spike_sources_()
  , model_defaults_modified_( false )
{
}

ModelManager::~ModelManager()
{
  clear_models_( true );

  clear_prototypes_();

  // Now we can delete the clean model prototypes
  std::vector< ConnectorModel* >::iterator i;
  for ( i = pristine_prototypes_.begin(); i != pristine_prototypes_.end(); ++i )
  {
    if ( *i != 0 )
    {
      delete *i;
    }
  }

  std::vector< std::pair< Model*, bool > >::iterator j;
  for ( j = pristine_models_.begin(); j != pristine_models_.end(); ++j )
  {
    if ( ( *j ).first != 0 )
    {
      delete ( *j ).first;
    }
  }
}

void
ModelManager::initialize()
{
  if ( subnet_model_ == 0 && siblingcontainer_model_ == 0
    && proxynode_model_ == 0 )
  {
    // initialize these models only once outside of the constructor
    // as the node model asks for the # of threads to setup slipools
    // but during construction of ModelManager, the KernelManager is not created
    subnet_model_ = new GenericModel< Subnet >( "subnet",
      /* deprecation_info */ "NEST 3.0" );
    subnet_model_->set_type_id( 0 );
    pristine_models_.push_back(
      std::pair< Model*, bool >( subnet_model_, false ) );

    siblingcontainer_model_ =
      new GenericModel< SiblingContainer >( std::string( "siblingcontainer" ),
        /* deprecation_info */ "" );
    siblingcontainer_model_->set_type_id( 1 );
    pristine_models_.push_back(
      std::pair< Model*, bool >( siblingcontainer_model_, true ) );

    proxynode_model_ =
      new GenericModel< proxynode >( "proxynode", /* deprecation_info */ "" );
    proxynode_model_->set_type_id( 2 );
    pristine_models_.push_back(
      std::pair< Model*, bool >( proxynode_model_, true ) );
  }

  // Re-create the model list from the clean prototypes
  for ( index i = 0; i < pristine_models_.size(); ++i )
  {
    if ( pristine_models_[ i ].first != 0 )
    {
      // set the num of threads for the number of sli pools
      pristine_models_[ i ].first->set_threads();
      std::string name = pristine_models_[ i ].first->get_name();
      models_.push_back( pristine_models_[ i ].first->clone( name ) );
      if ( not pristine_models_[ i ].second )
      {
        modeldict_->insert( name, i );
      }
    }
  }

  // create proxy nodes, one for each thread and model
  proxy_nodes_.resize( kernel().vp_manager.get_num_threads() );
  int proxy_model_id = get_model_id( "proxynode" );
  for ( thread t = 0;
        t < static_cast< thread >( kernel().vp_manager.get_num_threads() );
        ++t )
  {
    for ( index i = 0; i < pristine_models_.size(); ++i )
    {
      if ( pristine_models_[ i ].first != 0 )
      {
        Node* newnode = proxynode_model_->allocate( t );
        newnode->set_model_id( i );
        proxy_nodes_[ t ].push_back( newnode );
      }
    }
    Node* newnode = proxynode_model_->allocate( t );
    newnode->set_model_id( proxy_model_id );
    dummy_spike_sources_.push_back( newnode );
  }

  synapsedict_->clear();

  // one list of prototypes per thread
  std::vector< std::vector< ConnectorModel* > > tmp_proto(
    kernel().vp_manager.get_num_threads() );
  prototypes_.swap( tmp_proto );

  // (re-)append all synapse prototypes
  for (
    std::vector< ConnectorModel* >::iterator i = pristine_prototypes_.begin();
    i != pristine_prototypes_.end();
    ++i )
  {
    if ( *i != 0 )
    {
      std::string name = ( *i )->get_name();
      for ( thread t = 0;
            t < static_cast< thread >( kernel().vp_manager.get_num_threads() );
            ++t )
      {
        prototypes_[ t ].push_back( ( *i )->clone( name ) );
      }
      synapsedict_->insert( name, prototypes_[ 0 ].size() - 1 );
    }
  }
}

void
ModelManager::finalize()
{
  clear_models_();
  clear_prototypes_();
  delete_secondary_events_prototypes();

  // We free all Node memory
  std::vector< std::pair< Model*, bool > >::iterator m;
  for ( m = pristine_models_.begin(); m != pristine_models_.end(); ++m )
  {
    // delete all nodes, because cloning the model may have created instances.
    ( *m ).first->clear();
  }
}

void
ModelManager::set_status( const DictionaryDatum& )
{
}

void
ModelManager::get_status( DictionaryDatum& )
{
}

index
ModelManager::copy_model( Name old_name, Name new_name, DictionaryDatum params )
{
  if ( modeldict_->known( new_name ) || synapsedict_->known( new_name ) )
  {
    throw NewModelNameExists( new_name );
  }

  const Token oldnodemodel = modeldict_->lookup( old_name );
  const Token oldsynmodel = synapsedict_->lookup( old_name );

  index new_id;
  if ( not oldnodemodel.empty() )
  {
    index old_id = static_cast< index >( oldnodemodel );
    new_id = copy_node_model_( old_id, new_name );
    set_node_defaults_( new_id, params );
  }
  else if ( not oldsynmodel.empty() )
  {
    index old_id = static_cast< index >( oldsynmodel );
    new_id = copy_synapse_model_( old_id, new_name );
    set_synapse_defaults_( new_id, params );
  }
  else
  {
    throw UnknownModelName( old_name );
  }

  return new_id;
}

index
ModelManager::register_node_model_( Model* model, bool private_model )
{
  const index id = models_.size();
  model->set_model_id( id );
  model->set_type_id( id );

  std::string name = model->get_name();

  pristine_models_.push_back(
    std::pair< Model*, bool >( model, private_model ) );
  models_.push_back( model->clone( name ) );
  int proxy_model_id = get_model_id( "proxynode" );
  assert( proxy_model_id > 0 );
  Model* proxy_model = models_[ proxy_model_id ];
  assert( proxy_model != 0 );

  for ( thread t = 0;
        t < static_cast< thread >( kernel().vp_manager.get_num_threads() );
        ++t )
  {
    Node* newnode = proxy_model->allocate( t );
    newnode->set_model_id( id );
    proxy_nodes_[ t ].push_back( newnode );
  }
  if ( not private_model )
  {
    modeldict_->insert( name, id );
  }

  return id;
}

index
ModelManager::copy_node_model_( index old_id, Name new_name )
{
  Model* old_model = get_model( old_id );
  old_model->deprecation_warning( "CopyModel" );

  Model* new_model = old_model->clone( new_name.toString() );
  models_.push_back( new_model );

  index new_id = models_.size() - 1;
  modeldict_->insert( new_name, new_id );

  for ( thread t = 0;
        t < static_cast< thread >( kernel().vp_manager.get_num_threads() );
        ++t )
  {
    Node* newnode = proxynode_model_->allocate( t );
    newnode->set_model_id( new_id );
    proxy_nodes_[ t ].push_back( newnode );
  }

  return new_id;
}

index
ModelManager::copy_synapse_model_( index old_id, Name new_name )
{
  size_t new_id = prototypes_[ 0 ].size();

  if ( new_id == invalid_synindex ) // we wrapped around (=255), maximal id of
                                    // synapse_model = 254
  {
    LOG( M_ERROR,
      "ModelManager::copy_synapse_model_",
      "CopyModel cannot generate another synapse. Maximal synapse model count "
      "of 255 exceeded." );
    throw KernelException( "Synapse model count exceeded" );
  }
  assert( new_id != invalid_synindex );

  // if the copied synapse is a secondary connector model the synid of the copy
  // has to be mapped to the corresponding secondary event type
  if ( not get_synapse_prototype( old_id ).is_primary() )
  {
    ( get_synapse_prototype( old_id ).get_event() )->add_syn_id( new_id );
  }

  for ( thread t = 0;
        t < static_cast< thread >( kernel().vp_manager.get_num_threads() );
        ++t )
  {
    prototypes_[ t ].push_back(
      get_synapse_prototype( old_id ).clone( new_name.toString() ) );
    prototypes_[ t ][ new_id ]->set_syn_id( new_id );
  }

  synapsedict_->insert( new_name, new_id );
  return new_id;
}


void
ModelManager::set_model_defaults( Name name, DictionaryDatum params )
{
  const Token nodemodel = modeldict_->lookup( name );
  const Token synmodel = synapsedict_->lookup( name );

  index id;
  if ( not nodemodel.empty() )
  {
    id = static_cast< index >( nodemodel );
    set_node_defaults_( id, params );
  }
  else if ( not synmodel.empty() )
  {
    id = static_cast< index >( synmodel );
    set_synapse_defaults_( id, params );
  }
  else
  {
    throw UnknownModelName( name );
  }

  model_defaults_modified_ = true;
}


void
ModelManager::set_node_defaults_( index model_id,
  const DictionaryDatum& params )
{
  params->clear_access_flags();

  get_model( model_id )->set_status( params );

  ALL_ENTRIES_ACCESSED( *params,
    "ModelManager::set_node_defaults_",
    "Unread dictionary entries: " );
}

void
ModelManager::set_synapse_defaults_( index model_id,
  const DictionaryDatum& params )
{
  params->clear_access_flags();
  assert_valid_syn_id( model_id );

<<<<<<< HEAD
  BadProperty* tmp_exception = NULL;
#ifdef _OPENMP
=======
  std::vector< lockPTR< WrappedThreadException > > exceptions_raised_(
    kernel().vp_manager.get_num_threads() );
#ifdef _OPENMP
// We have to run this in parallel to set the status on nodes that exist on each
// thread, such as volume_transmitter.
>>>>>>> 1df2ff0d
#pragma omp parallel
  {
    index t = kernel().vp_manager.get_thread_id();
#else // clang-format off
  for ( index t = 0; t < kernel().vp_manager.get_num_threads(); ++t )
  {
#endif // clang-format on
<<<<<<< HEAD
#pragma omp critical
    {
      try
      {
        prototypes_[ t ][ model_id ]->set_status( params );
      }
      catch ( BadProperty& e )
      {
        if ( tmp_exception == NULL )
        {
          tmp_exception = new BadProperty(
            String::compose( "Setting status of prototype '%1': %2",
              prototypes_[ t ][ model_id ]->get_name(),
              e.message() ) );
        }
      }
=======
    try
    {
      prototypes_[ t ][ model_id ]->set_status( params );
    }
    catch ( std::exception& err )
    {
      // We must create a new exception here, err's lifetime ends at
      // the end of the catch block.
      exceptions_raised_.at( t ) =
        lockPTR< WrappedThreadException >( new WrappedThreadException( err ) );
    }
  }

  for ( index t = 0; t < kernel().vp_manager.get_num_threads(); ++t )
  {
    if ( exceptions_raised_.at( t ).valid() )
    {
      throw WrappedThreadException( *( exceptions_raised_.at( t ) ) );
>>>>>>> 1df2ff0d
    }
  }

  if ( tmp_exception != NULL )
  {
    BadProperty e = *tmp_exception;
    delete tmp_exception;
    throw e;
  }

  ALL_ENTRIES_ACCESSED( *params,
    "ModelManager::set_synapse_defaults_",
    "Unread dictionary entries: " );
}

// TODO: replace int with index and return value -1 with invalid_index, also
// change all pertaining code
int
ModelManager::get_model_id( const Name name ) const
{
  const Name model_name( name );
  for ( int i = 0; i < ( int ) models_.size(); ++i )
  {
    assert( models_[ i ] != NULL );
    if ( model_name == models_[ i ]->get_name() )
    {
      return i;
    }
  }
  return -1;
}


DictionaryDatum
ModelManager::get_connector_defaults( synindex syn_id ) const
{
  assert_valid_syn_id( syn_id );

  DictionaryDatum dict( new Dictionary() );

  for ( thread t = 0;
        t < static_cast< thread >( kernel().vp_manager.get_num_threads() );
        ++t )
  {
    // each call adds to num_connections
    prototypes_[ t ][ syn_id ]->get_status( dict );
  }

  ( *dict )[ names::num_connections ] =
    kernel().connection_manager.get_num_connections( syn_id );

  return dict;
}

bool
ModelManager::connector_requires_symmetric( synindex syn_id ) const
{
  assert_valid_syn_id( syn_id );

  return prototypes_[ 0 ][ syn_id ]->requires_symmetric();
}

void
ModelManager::clear_models_( bool called_from_destructor )
{
  // no message on destructor call, may come after MPI_Finalize()
  if ( not called_from_destructor )
  {
    LOG( M_INFO,
      "ModelManager::clear_models_",
      "Models will be cleared and parameters reset." );
  }

  // We delete all models, which will also delete all nodes. The
  // built-in models will be recovered from the pristine_models_ in
  // init()
  for ( std::vector< Model* >::iterator m = models_.begin(); m != models_.end();
        ++m )
  {
    if ( *m != 0 )
    {
      delete *m;
    }
  }

  models_.clear();
  proxy_nodes_.clear();
  dummy_spike_sources_.clear();

  modeldict_->clear();

  model_defaults_modified_ = false;
}

void
ModelManager::clear_prototypes_()
{
  for ( std::vector< std::vector< ConnectorModel* > >::iterator it =
          prototypes_.begin();
        it != prototypes_.end();
        ++it )
  {
    for ( std::vector< ConnectorModel* >::iterator pt = it->begin();
          pt != it->end();
          ++pt )
    {
      if ( *pt != 0 )
      {
        delete *pt;
      }
    }
    it->clear();
  }
  prototypes_.clear();
}

void
ModelManager::calibrate( const TimeConverter& tc )
{
  for ( thread t = 0;
        t < static_cast< thread >( kernel().vp_manager.get_num_threads() );
        ++t )
  {
    for (
      std::vector< ConnectorModel* >::iterator pt = prototypes_[ t ].begin();
      pt != prototypes_[ t ].end();
      ++pt )
    {
      if ( *pt != 0 )
      {
        ( *pt )->calibrate( tc );
      }
    }
  }
}

//!< Functor to compare Models by their name.
bool
ModelManager::compare_model_by_id_( const int a, const int b )
{
  return kernel().model_manager.get_model( a )->get_name()
    < kernel().model_manager.get_model( b )->get_name();
}

void
ModelManager::memory_info() const
{

  std::cout.setf( std::ios::left );
  std::vector< index > idx( get_num_node_models() );

  for ( index i = 0; i < get_num_node_models(); ++i )
  {
    idx[ i ] = i;
  }

  std::sort( idx.begin(), idx.end(), compare_model_by_id_ );

  std::string sep( "--------------------------------------------------" );

  std::cout << sep << std::endl;
  std::cout << std::setw( 25 ) << "Name" << std::setw( 13 ) << "Capacity"
            << std::setw( 13 ) << "Available" << std::endl;
  std::cout << sep << std::endl;

  for ( index i = 0; i < get_num_node_models(); ++i )
  {
    Model* mod = models_[ idx[ i ] ];
    if ( mod->mem_capacity() != 0 )
    {
      std::cout << std::setw( 25 ) << mod->get_name() << std::setw( 13 )
                << mod->mem_capacity() * mod->get_element_size()
                << std::setw( 13 )
                << mod->mem_available() * mod->get_element_size() << std::endl;
    }
  }

  std::cout << sep << std::endl;
  std::cout.unsetf( std::ios::left );
}

void
ModelManager::create_secondary_events_prototypes()
{
  if ( secondary_events_prototypes_.size()
    < kernel().vp_manager.get_num_threads() )
  {
    delete_secondary_events_prototypes();
    std::vector< SecondaryEvent* > prototype;
    prototype.resize( secondary_connector_models_.size(), NULL );
    secondary_events_prototypes_.resize(
      kernel().vp_manager.get_num_threads(), prototype );

    for ( size_t i = 0; i < secondary_connector_models_.size(); i++ )
    {
      if ( secondary_connector_models_[ i ] != NULL )
      {
        prototype = secondary_connector_models_[ i ]->create_event(
          kernel().vp_manager.get_num_threads() );
        for ( size_t j = 0; j < secondary_events_prototypes_.size(); j++ )
        {
          secondary_events_prototypes_[ j ][ i ] = prototype[ j ];
        }
      }
    }
  }
}

synindex
ModelManager::register_connection_model_( ConnectorModel* cf )
{
  if ( synapsedict_->known( cf->get_name() ) )
  {
    delete cf;
    std::string msg = String::compose(
      "A synapse type called '%1' already exists.\n"
      "Please choose a different name!",
      cf->get_name() );
    throw NamingConflict( msg );
  }

  pristine_prototypes_.push_back( cf );

  const synindex syn_id = prototypes_[ 0 ].size();
  pristine_prototypes_[ syn_id ]->set_syn_id( syn_id );

  for ( thread t = 0;
        t < static_cast< thread >( kernel().vp_manager.get_num_threads() );
        ++t )
  {
    prototypes_[ t ].push_back( cf->clone( cf->get_name() ) );
    prototypes_[ t ][ syn_id ]->set_syn_id( syn_id );
  }

  synapsedict_->insert( cf->get_name(), syn_id );

  return syn_id;
}

} // namespace nest<|MERGE_RESOLUTION|>--- conflicted
+++ resolved
@@ -375,16 +375,11 @@
   params->clear_access_flags();
   assert_valid_syn_id( model_id );
 
-<<<<<<< HEAD
-  BadProperty* tmp_exception = NULL;
-#ifdef _OPENMP
-=======
   std::vector< lockPTR< WrappedThreadException > > exceptions_raised_(
     kernel().vp_manager.get_num_threads() );
 #ifdef _OPENMP
 // We have to run this in parallel to set the status on nodes that exist on each
 // thread, such as volume_transmitter.
->>>>>>> 1df2ff0d
 #pragma omp parallel
   {
     index t = kernel().vp_manager.get_thread_id();
@@ -392,24 +387,6 @@
   for ( index t = 0; t < kernel().vp_manager.get_num_threads(); ++t )
   {
 #endif // clang-format on
-<<<<<<< HEAD
-#pragma omp critical
-    {
-      try
-      {
-        prototypes_[ t ][ model_id ]->set_status( params );
-      }
-      catch ( BadProperty& e )
-      {
-        if ( tmp_exception == NULL )
-        {
-          tmp_exception = new BadProperty(
-            String::compose( "Setting status of prototype '%1': %2",
-              prototypes_[ t ][ model_id ]->get_name(),
-              e.message() ) );
-        }
-      }
-=======
     try
     {
       prototypes_[ t ][ model_id ]->set_status( params );
@@ -428,15 +405,7 @@
     if ( exceptions_raised_.at( t ).valid() )
     {
       throw WrappedThreadException( *( exceptions_raised_.at( t ) ) );
->>>>>>> 1df2ff0d
-    }
-  }
-
-  if ( tmp_exception != NULL )
-  {
-    BadProperty e = *tmp_exception;
-    delete tmp_exception;
-    throw e;
+    }
   }
 
   ALL_ENTRIES_ACCESSED( *params,
