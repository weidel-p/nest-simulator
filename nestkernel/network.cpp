--- conflicted
+++ resolved
@@ -111,18 +111,6 @@
   , n_gsd_( 0 )
   , nodes_vec_()
   , nodes_vec_network_size_( 0 ) // zero to force update
-<<<<<<< HEAD
-  , off_grid_spiking_( false )
-=======
-  , clock_( Time::tic( 0L ) )
-  , slice_( 0L )
-  , to_do_( 0L )
-  , to_do_total_( 0L )
-  , from_step_( 0L )
-  , to_step_( 0L ) // consistent with to_do_ == 0
-  , terminate_( false )
-  , print_time_( false )
->>>>>>> 59d3c5cf
   , min_delay_( 1 )
   , max_delay_( 1 )
   , rng_()
@@ -331,25 +319,6 @@
     ( *m ).first->clear();
     ( *m ).first->set_threads();
   }
-
-<<<<<<< HEAD
-  // clear the buffers
-  local_grid_spikes_.clear();
-  global_grid_spikes_.clear();
-  local_offgrid_spikes_.clear();
-  global_offgrid_spikes_.clear();
-=======
-  // former scheduler.reset()
-  // Reset TICS_PER_MS, MS_PER_TICS and TICS_PER_STEP to the compiled in default values.
-  // See ticket #217 for details.
-  nest::TimeModifier::reset_to_defaults();
-
-  clock_.set_to_zero(); // ensures consistent state
-  to_do_ = 0;
-  slice_ = 0;
-  from_step_ = 0;
-  to_step_ = 0; // consistent with to_do_ = 0
->>>>>>> 59d3c5cf
 
   initialized_ = false;
   kernel().init();
@@ -378,58 +347,6 @@
   reset();
 }
 
-<<<<<<< HEAD
-=======
-void
-Network::reset_network()
-{
-  if ( not get_simulated() )
-    return; // nothing to do
-
-  /* Reinitialize state on all nodes, force init_buffers() on next
-     call to simulate().
-     Finding all nodes is non-trivial:
-     - We iterate over local nodes only.
-     - Nodes without proxies are not registered in nodes_. Instead, a
-       SiblingContainer is created as container, and this container is
-       stored in nodes_. The container then contains the actual nodes,
-       which need to be reset.
-     Thus, we iterate nodes_; additionally, we iterate the content of
-     a Node if it's model id is -1, which indicates that it is a
-     container.  Subnets are not iterated, since their nodes are
-     registered in nodes_ directly.
-   */
-  for ( size_t n = 0; n < local_nodes_.size(); ++n )
-  {
-    Node* node = local_nodes_.get_node_by_index( n );
-    assert( node != 0 );
-    if ( node->num_thread_siblings_() == 0 ) // not a SiblingContainer
-    {
-      node->init_state();
-      node->set_buffers_initialized( false );
-    }
-    else if ( node->get_model_id() == -1 )
-    {
-      SiblingContainer* const c = dynamic_cast< SiblingContainer* >( node );
-      assert( c );
-      for ( vector< Node* >::iterator it = c->begin(); it != c->end(); ++it )
-      {
-        ( *it )->init_state();
-        ( *it )->set_buffers_initialized( false );
-      }
-    }
-  }
-
-  // clear global spike buffers
-  kernel().event_delivery_manager.clear_pending_spikes();
-
-  // ConnectionManager doesn't support resetting dynamic synapses yet
-  LOG( M_WARNING,
-    "ResetNetwork",
-    "Synapses with internal dynamics (facilitation, STDP) are not reset.\n"
-    "This will be implemented in a future version of NEST." );
-}
->>>>>>> 59d3c5cf
 
 int
 Network::get_model_id( const char name[] ) const
@@ -867,43 +784,6 @@
 
   kernel().set_status( d );
 
-<<<<<<< HEAD
-=======
-  // Create an instance of time converter here to capture the current
-  // representation of time objects: TICS_PER_MS and TICS_PER_STEP
-  // will be stored in time_converter.
-  // This object can then be used to convert times in steps
-  // (e.g. Connection::delay_) or tics to the new representation.
-  // We pass this object to ConnectionManager::calibrate to update
-  // all time objects in the connection system to the new representation.
-  // MH 08-04-14
-  TimeConverter time_converter;
-
-  double_t time;
-  if ( updateValue< double_t >( d, "time", time ) )
-  {
-    if ( time != 0.0 )
-      throw BadProperty( "The simulation time can only be set to 0.0." );
-
-    if ( clock_ > TimeZero )
-    {
-      // reset only if time has passed
-      LOG( M_WARNING,
-        "Network::set_status",
-        "Simulation time reset to t=0.0. Resetting the simulation time is not "
-        "fully supported in NEST at present. Some spikes may be lost, and "
-        "stimulating devices may behave unexpectedly. PLEASE REVIEW YOUR "
-        "SIMULATION OUTPUT CAREFULLY!" );
-
-      clock_ = Time::step( 0 );
-      from_step_ = 0;
-      slice_ = 0;
-      kernel().event_delivery_manager.configure_spike_buffers_(); // clear all old spikes
-    }
-  }
-
-  updateValue< bool >( d, "print_time", print_time_ );
->>>>>>> 59d3c5cf
 
   // have those two for later asking, whether threads have changed:
   long n_threads;
@@ -2297,55 +2177,6 @@
   }
 }
 
-<<<<<<< HEAD
-=======
-void
-nest::Network::prepare_simulation()
-{
-  if ( to_do_ == 0 )
-    return;
-
-  // find shortest and longest delay across all MPI processes
-  // this call sets the member variables
-  update_delay_extrema_();
-
-  // Check for synchronicity of global rngs over processes.
-  // We need to do this ahead of any simulation in case random numbers
-  // have been consumed on the SLI level.
-  if ( Communicator::get_num_processes() > 1 )
-  {
-    if ( !Communicator::grng_synchrony( grng_->ulrand( 100000 ) ) )
-    {
-      LOG( M_ERROR,
-        "Network::simulate",
-        "Global Random Number Generators are not synchronized prior to simulation." );
-      throw KernelException();
-    }
-  }
-
-  // if at the beginning of a simulation, set up spike buffers
-  if ( !simulated_ )
-    kernel().event_delivery_manager.configure_spike_buffers_();
-
-  update_nodes_vec_();
-  prepare_nodes();
-
-#ifdef HAVE_MUSIC
-  // we have to do enter_runtime after prepre_nodes, since we use
-  // calibrate to map the ports of MUSIC devices, which has to be done
-  // before enter_runtime
-  if ( !simulated_ ) // only enter the runtime mode once
-  {
-    publish_music_in_ports_();
-
-    double tick = Time::get_resolution().get_ms() * min_delay_;
-    std::string msg = String::compose( "Entering MUSIC runtime with tick = %1 ms", tick );
-    LOG( M_INFO, "Network::resume", msg );
-    Communicator::enter_runtime( tick );
-  }
-#endif
-}
->>>>>>> 59d3c5cf
 
 void
 nest::Network::prepare_nodes()
@@ -2482,472 +2313,9 @@
 #endif
 }
 
-void
-<<<<<<< HEAD
-nest::Network::collocate_buffers_()
-{
-  // count number of spikes in registers
-  int num_spikes = 0;
-  int num_grid_spikes = 0;
-  int num_offgrid_spikes = 0;
-
-  std::vector< std::vector< std::vector< uint_t > > >::iterator i;
-  std::vector< std::vector< uint_t > >::iterator j;
-  for ( i = spike_register_.begin(); i != spike_register_.end(); ++i )
-    for ( j = i->begin(); j != i->end(); ++j )
-      num_grid_spikes += j->size();
-
-  std::vector< std::vector< std::vector< OffGridSpike > > >::iterator it;
-  std::vector< std::vector< OffGridSpike > >::iterator jt;
-  for ( it = offgrid_spike_register_.begin(); it != offgrid_spike_register_.end(); ++it )
-    for ( jt = it->begin(); jt != it->end(); ++jt )
-      num_offgrid_spikes += jt->size();
-
-  num_spikes = num_grid_spikes + num_offgrid_spikes;
-  if ( !off_grid_spiking_ ) // on grid spiking
-  {
-    // make sure buffers are correctly sized
-    if ( global_grid_spikes_.size()
-      != static_cast< uint_t >( Communicator::get_recv_buffer_size() ) )
-      global_grid_spikes_.resize( Communicator::get_recv_buffer_size(), 0 );
-
-    if ( num_spikes + ( kernel().vp_manager.get_num_threads() * min_delay_ )
-      > static_cast< uint_t >( Communicator::get_send_buffer_size() ) )
-      local_grid_spikes_.resize(
-        ( num_spikes + ( min_delay_ * kernel().vp_manager.get_num_threads() ) ), 0 );
-    else if ( local_grid_spikes_.size()
-      < static_cast< uint_t >( Communicator::get_send_buffer_size() ) )
-      local_grid_spikes_.resize( Communicator::get_send_buffer_size(), 0 );
-
-    // collocate the entries of spike_registers into local_grid_spikes__
-    std::vector< uint_t >::iterator pos = local_grid_spikes_.begin();
-    if ( num_offgrid_spikes == 0 )
-      for ( i = spike_register_.begin(); i != spike_register_.end(); ++i )
-        for ( j = i->begin(); j != i->end(); ++j )
-        {
-          pos = std::copy( j->begin(), j->end(), pos );
-          *pos = comm_marker_;
-          ++pos;
-        }
-    else
-    {
-      std::vector< OffGridSpike >::iterator n;
-      it = offgrid_spike_register_.begin();
-      for ( i = spike_register_.begin(); i != spike_register_.end(); ++i )
-      {
-        jt = it->begin();
-        for ( j = i->begin(); j != i->end(); ++j )
-        {
-          pos = std::copy( j->begin(), j->end(), pos );
-          for ( n = jt->begin(); n != jt->end(); ++n )
-          {
-            *pos = n->get_gid();
-            ++pos;
-          }
-          *pos = comm_marker_;
-          ++pos;
-          ++jt;
-        }
-        ++it;
-      }
-      for ( it = offgrid_spike_register_.begin(); it != offgrid_spike_register_.end(); ++it )
-        for ( jt = it->begin(); jt != it->end(); ++jt )
-          jt->clear();
-    }
-
-    // remove old spikes from the spike_register_
-    for ( i = spike_register_.begin(); i != spike_register_.end(); ++i )
-      for ( j = i->begin(); j != i->end(); ++j )
-        j->clear();
-  }
-  else // off_grid_spiking
-  {
-    // make sure buffers are correctly sized
-    if ( global_offgrid_spikes_.size()
-      != static_cast< uint_t >( Communicator::get_recv_buffer_size() ) )
-      global_offgrid_spikes_.resize( Communicator::get_recv_buffer_size(), OffGridSpike( 0, 0.0 ) );
-
-    if ( num_spikes + ( kernel().vp_manager.get_num_threads() * min_delay_ )
-      > static_cast< uint_t >( Communicator::get_send_buffer_size() ) )
-      local_offgrid_spikes_.resize(
-        ( num_spikes + ( min_delay_ * kernel().vp_manager.get_num_threads() ) ),
-        OffGridSpike( 0, 0.0 ) );
-    else if ( local_offgrid_spikes_.size()
-      < static_cast< uint_t >( Communicator::get_send_buffer_size() ) )
-      local_offgrid_spikes_.resize( Communicator::get_send_buffer_size(), OffGridSpike( 0, 0.0 ) );
-
-    // collocate the entries of spike_registers into local_offgrid_spikes__
-    std::vector< OffGridSpike >::iterator pos = local_offgrid_spikes_.begin();
-    if ( num_grid_spikes == 0 )
-      for ( it = offgrid_spike_register_.begin(); it != offgrid_spike_register_.end(); ++it )
-        for ( jt = it->begin(); jt != it->end(); ++jt )
-        {
-          pos = std::copy( jt->begin(), jt->end(), pos );
-          pos->set_gid( comm_marker_ );
-          ++pos;
-        }
-    else
-    {
-      std::vector< uint_t >::iterator n;
-      i = spike_register_.begin();
-      for ( it = offgrid_spike_register_.begin(); it != offgrid_spike_register_.end(); ++it )
-      {
-        j = i->begin();
-        for ( jt = it->begin(); jt != it->end(); ++jt )
-        {
-          pos = std::copy( jt->begin(), jt->end(), pos );
-          for ( n = j->begin(); n != j->end(); ++n )
-          {
-            *pos = OffGridSpike( *n, 0 );
-            ++pos;
-          }
-          pos->set_gid( comm_marker_ );
-          ++pos;
-          ++j;
-        }
-        ++i;
-      }
-      for ( i = spike_register_.begin(); i != spike_register_.end(); ++i )
-        for ( j = i->begin(); j != i->end(); ++j )
-          j->clear();
-    }
-
-    // empty offgrid_spike_register_
-    for ( it = offgrid_spike_register_.begin(); it != offgrid_spike_register_.end(); ++it )
-      for ( jt = it->begin(); jt != it->end(); ++jt )
-        jt->clear();
-  }
-}
-
-void
-nest::Network::deliver_events_( thread t )
-{
-  // deliver only at beginning of time slice
-  if ( kernel().simulation_manager.get_from_step() > 0 )
-    return;
-
-  SpikeEvent se;
-
-  std::vector< int > pos( displacements_ );
-
-  if ( !off_grid_spiking_ ) // on_grid_spiking
-  {
-    // prepare Time objects for every possible time stamp within min_delay_
-    std::vector< Time > prepared_timestamps( min_delay_ );
-    for ( size_t lag = 0; lag < ( size_t ) min_delay_; lag++ )
-    {
-      prepared_timestamps[ lag ] = kernel().simulation_manager.get_clock() - Time::step( lag );
-    }
-
-    for ( size_t vp = 0; vp < ( size_t ) kernel().vp_manager.get_num_virtual_processes(); ++vp )
-    {
-      size_t pid = get_process_id( vp );
-      int pos_pid = pos[ pid ];
-      int lag = min_delay_ - 1;
-      while ( lag >= 0 )
-      {
-        index nid = global_grid_spikes_[ pos_pid ];
-        if ( nid != static_cast< index >( comm_marker_ ) )
-        {
-          // tell all local nodes about spikes on remote machines.
-          se.set_stamp( prepared_timestamps[ lag ] );
-          se.set_sender_gid( nid );
-          connection_manager_.send( t, nid, se );
-        }
-        else
-        {
-          --lag;
-        }
-        ++pos_pid;
-      }
-      pos[ pid ] = pos_pid;
-    }
-  }
-  else // off grid spiking
-  {
-    // prepare Time objects for every possible time stamp within min_delay_
-    std::vector< Time > prepared_timestamps( min_delay_ );
-    for ( size_t lag = 0; lag < ( size_t ) min_delay_; lag++ )
-    {
-      prepared_timestamps[ lag ] = kernel().simulation_manager.get_clock() - Time::step( lag );
-    }
-
-    for ( size_t vp = 0; vp < ( size_t ) kernel().vp_manager.get_num_virtual_processes(); ++vp )
-    {
-      size_t pid = get_process_id( vp );
-      int pos_pid = pos[ pid ];
-      int lag = min_delay_ - 1;
-      while ( lag >= 0 )
-      {
-        index nid = global_offgrid_spikes_[ pos_pid ].get_gid();
-        if ( nid != static_cast< index >( comm_marker_ ) )
-        {
-          // tell all local nodes about spikes on remote machines.
-          se.set_stamp( prepared_timestamps[ lag ] );
-          se.set_sender_gid( nid );
-          se.set_offset( global_offgrid_spikes_[ pos_pid ].get_offset() );
-          connection_manager_.send( t, nid, se );
-        }
-        else
-        {
-          --lag;
-        }
-        ++pos_pid;
-      }
-      pos[ pid ] = pos_pid;
-    }
-  }
-}
-
-void
-nest::Network::gather_events_()
-{
-  collocate_buffers_();
-  if ( off_grid_spiking_ )
-    Communicator::communicate( local_offgrid_spikes_, global_offgrid_spikes_, displacements_ );
-  else
-    Communicator::communicate( local_grid_spikes_, global_grid_spikes_, displacements_ );
-}
-
-
-void
-nest::Network::init_moduli_()
-{
-  assert( min_delay_ != 0 );
-  assert( max_delay_ != 0 );
-
-  /*
-   * Ring buffers use modulos to determine where to store incoming events
-   * with given time stamps, relative to the beginning of the slice in which
-   * the spikes are delivered from the queue, ie, the slice after the one
-   * in which they were generated. The pertaining offsets are 0..max_delay-1.
-   */
-
-  moduli_.resize( min_delay_ + max_delay_ );
-
-  for ( delay d = 0; d < min_delay_ + max_delay_; ++d )
-    moduli_[ d ] = ( kernel().simulation_manager.get_clock().get_steps() + d ) % ( min_delay_ + max_delay_ );
-
-  // Slice-based ring-buffers have one bin per min_delay steps,
-  // up to max_delay.  Time is counted as for normal ring buffers.
-  // The slice_moduli_ table maps time steps to these bins
-  const size_t nbuff = static_cast< size_t >(
-    std::ceil( static_cast< double >( min_delay_ + max_delay_ ) / min_delay_ ) );
-  slice_moduli_.resize( min_delay_ + max_delay_ );
-  for ( delay d = 0; d < min_delay_ + max_delay_; ++d )
-    slice_moduli_[ d ] = ( ( kernel().simulation_manager.get_clock().get_steps() + d ) / min_delay_ ) % nbuff;
-}
-
-/**
- * This function is called after all nodes have been updated.
- * We can compute the value of (T+d) mod max_delay without explicit
- * reference to the network clock, because compute_moduli_ is
- * called whenever the network clock advances.
- * The various modulos for all available delays are stored in
- * a lookup-table and this table is rotated once per time slice.
- */
-void
-nest::Network::compute_moduli_()
-{
-  assert( min_delay_ != 0 );
-  assert( max_delay_ != 0 );
-
-  /*
-   * Note that for updating the modulos, it is sufficient
-   * to rotate the buffer to the left.
-   */
-  assert( moduli_.size() == ( index )( min_delay_ + max_delay_ ) );
-  std::rotate( moduli_.begin(), moduli_.begin() + min_delay_, moduli_.end() );
-
-  /* For the slice-based ring buffer, we cannot rotate the table, but
-   have to re-compute it, since max_delay_ may not be a multiple of
-   min_delay_.  Reference time is the time at the beginning of the slice.
-   */
-  const size_t nbuff = static_cast< size_t >(
-    std::ceil( static_cast< double >( min_delay_ + max_delay_ ) / min_delay_ ) );
-  for ( delay d = 0; d < min_delay_ + max_delay_; ++d )
-    slice_moduli_[ d ] = ( ( kernel().simulation_manager.get_clock().get_steps() + d ) / min_delay_ ) % nbuff;
-}
-
-void
-=======
-nest::Network::update()
-{
-#ifdef _OPENMP
-  LOG( M_INFO, "Network::update", "Simulating using OpenMP." );
-#endif
-
-  std::vector< lockPTR< WrappedThreadException > > exceptions_raised(
-    kernel().vp_manager.get_num_threads() );
-// parallel section begins
-#pragma omp parallel
-  {
-    std::vector< Node* >::iterator i;
-    int t = kernel().vp_manager.get_thread_id();
-
-    do
-    {
-      if ( print_time_ )
-        gettimeofday( &t_slice_begin_, NULL );
-
-      if ( from_step_ == 0 ) // deliver only at beginning of slice
-      {
-        kernel().event_delivery_manager.deliver_events_( t );
-#ifdef HAVE_MUSIC
-// advance the time of music by one step (min_delay * h) must
-// be done after deliver_events_() since it calls
-// music_event_out_proxy::handle(), which hands the spikes over to
-// MUSIC *before* MUSIC time is advanced
-
-// wait until all threads are done -> synchronize
-#pragma omp barrier
-// the following block is executed by the master thread only
-// the other threads are enforced to wait at the end of the block
-#pragma omp master
-        {
-          // advance the time of music by one step (min_delay * h) must
-          // be done after deliver_events_() since it calls
-          // music_event_out_proxy::handle(), which hands the spikes over to
-          // MUSIC *before* MUSIC time is advanced
-          if ( slice_ > 0 )
-            Communicator::advance_music_time( 1 );
-
-          // the following could be made thread-safe
-          update_music_event_handlers_( clock_, from_step_, to_step_ );
-        }
-// end of master section, all threads have to synchronize at this point
-#pragma omp barrier
-#endif
-      }
-
-      for ( i = nodes_vec_[ t ].begin(); i != nodes_vec_[ t ].end(); ++i )
-      {
-        // We update in a parallel region. Therefore, we need to catch exceptions
-        // here and then handle them after the parallel region.
-        try
-        {
-          if ( not( *i )->is_frozen() )
-            ( *i )->update( clock_, from_step_, to_step_ );
-        }
-        catch ( std::exception& e )
-        {
-          // so throw the exception after parallel region
-          exceptions_raised.at( t ) =
-            lockPTR< WrappedThreadException >( new WrappedThreadException( e ) );
-          terminate_ = true;
-        }
-      }
-
-// parallel section ends, wait until all threads are done -> synchronize
-#pragma omp barrier
-
-// the following block is executed by the master thread only
-// the other threads are enforced to wait at the end of the block
-#pragma omp master
-      {
-        if ( to_step_ == min_delay_ ) // gather only at end of slice
-          kernel().event_delivery_manager.gather_events_();
-
-        advance_time_();
-
-        if ( SLIsignalflag != 0 )
-        {
-          LOG( M_INFO, "Network::update", "Simulation exiting on user signal." );
-          terminate_ = true;
-        }
-
-        if ( print_time_ )
-        {
-          gettimeofday( &t_slice_end_, NULL );
-          print_progress_();
-        }
-      }
-// end of master section, all threads have to synchronize at this point
-#pragma omp barrier
-
-    } while ( ( to_do_ != 0 ) && ( !terminate_ ) );
-
-  } // end of #pragma parallel omp
-  // check if any exceptions have been raised
-  for ( index thr = 0; thr < kernel().vp_manager.get_num_threads(); ++thr )
-    if ( exceptions_raised.at( thr ).valid() )
-      throw WrappedThreadException( *( exceptions_raised.at( thr ) ) );
-}
-
-void
-nest::Network::finalize_simulation()
-{
-  if ( not simulated_ )
-    return;
-
-  // Check for synchronicity of global rngs over processes
-  // TODO: This seems double up, there is such a test at end of simulate()
-  if ( Communicator::get_num_processes() > 1 )
-    if ( !Communicator::grng_synchrony( grng_->ulrand( 100000 ) ) )
-    {
-      LOG( M_ERROR,
-        "Network::simulate",
-        "Global Random Number Generators are not synchronized after simulation." );
-      throw KernelException();
-    }
-
-  finalize_nodes();
-}
-
-
-void
-nest::Network::advance_time_()
-{
-  // time now advanced time by the duration of the previous step
-  to_do_ -= to_step_ - from_step_;
-
-  // advance clock, update modulos, slice counter only if slice completed
-  if ( ( delay ) to_step_ == min_delay_ )
-  {
-    clock_ += Time::step( min_delay_ );
-    ++slice_;
-    kernel().event_delivery_manager.compute_moduli_();
-    from_step_ = 0;
-  }
-  else
-    from_step_ = to_step_;
-
-  long_t end_sim = from_step_ + to_do_;
-
-  if ( min_delay_ < ( delay ) end_sim )
-    to_step_ = min_delay_; // update to end of time slice
-  else
-    to_step_ = end_sim; // update to end of simulation time
-
-  assert( to_step_ - from_step_ <= ( long_t ) min_delay_ );
-}
-
-void
-nest::Network::print_progress_()
-{
-  double_t rt_factor = 0.0;
-
-  if ( t_slice_end_.tv_sec != 0 )
-  {
-    long t_real_s = ( t_slice_end_.tv_sec - t_slice_begin_.tv_sec ) * 1e6;   // usec
-    t_real_ += t_real_s + ( t_slice_end_.tv_usec - t_slice_begin_.tv_usec ); // usec
-    double_t t_real_acc = ( t_real_ ) / 1000.;                               // ms
-    double_t t_sim_acc = ( to_do_total_ - to_do_ ) * Time::get_resolution().get_ms();
-    rt_factor = t_sim_acc / t_real_acc;
-  }
-
-  int_t percentage = ( 100 - int( float( to_do_ ) / to_do_total_ * 100 ) );
-
-  std::cout << "\r" << std::setw( 3 ) << std::right << percentage << " %: "
-            << "network time: " << std::fixed << std::setprecision( 1 ) << clock_.get_ms()
-            << " ms, "
-            << "realtime factor: " << std::setprecision( 4 ) << rt_factor
-            << std::resetiosflags( std::ios_base::floatfield );
-  std::flush( std::cout );
-}
-
-void
->>>>>>> 59d3c5cf
+
+
+void
 nest::Network::update_delay_extrema_()
 {
   min_delay_ = connection_manager_.get_min_delay().get_steps();
@@ -3101,16 +2469,6 @@
 }
 
 // inline
-<<<<<<< HEAD
-size_t
-Network::write_toggle() const
-{
-  return kernel().simulation_manager.get_slice() % 2;
-}
-
-// inline
-=======
->>>>>>> 59d3c5cf
 thread
 Network::get_process_id( thread vp ) const
 {
