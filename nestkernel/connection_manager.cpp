--- conflicted
+++ resolved
@@ -967,62 +967,30 @@
   return true;
 }
 
-<<<<<<< HEAD
-nest::ConnectorBase*
-nest::ConnectionManager::validate_source_entry_( const thread tid,
-  const index s_gid,
-  const synindex syn_id )
-{
-  kernel().model_manager.assert_valid_syn_id( syn_id );
-  return validate_source_entry_( tid, s_gid );
-}
-
-nest::ConnectorBase*
-nest::ConnectionManager::validate_source_entry_( const thread tid,
-  const index s_gid )
-{
-  // resize sparsetable to full network size
-  if ( connections_[ tid ].size() < kernel().node_manager.size() )
-  {
-    connections_[ tid ].resize( kernel().node_manager.size() );
-  }
-
-  // check, if entry exists
-  // if not put in zero pointer
-  if ( connections_[ tid ].test( s_gid ) )
-  {
-    return connections_[ tid ].get( s_gid );
-  }
-  else
-  {
-    return 0; // if non-existing
-  }
-}
-
-// -----------------------------------------------------------------------------
-//
-//
+
 void
 nest::ConnectionManager::trigger_update_weight( const long vt_id,
   const double trace,
   const double t_trig )
 {
-  const index t = kernel().vp_manager.get_thread_id();
-  for ( tSConnector::const_nonempty_iterator it =
-          connections_[ t ].nonempty_begin();
-        it != connections_[ t ].nonempty_end();
-        ++it )
-  {
-    validate_pointer( *it )->trigger_update_weight( vt_id,
-      t,
-      trace,
-      t_trig,
-      kernel().model_manager.get_synapse_prototypes( t ) );
-  }
-}
-
-=======
->>>>>>> 8a58aede
+  const thread tid = kernel().vp_manager.get_thread_id();
+
+  for (
+    std::vector< ConnectorBase* >::iterator it = connections_[ tid ].begin();
+    it != connections_[ tid ].end();
+    ++it )
+  {
+    if ( *it != NULL )
+    {
+      ( *it )->trigger_update_weight( vt_id,
+        tid,
+        trace,
+        t_trig,
+        kernel().model_manager.get_synapse_prototypes( tid ) );
+    }
+  }
+}
+
 
 void
 nest::ConnectionManager::trigger_update_weight( const long vt_id,
