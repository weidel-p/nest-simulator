--- conflicted
+++ resolved
@@ -990,19 +990,13 @@
           connections_[ t ].nonempty_begin();
         it != connections_[ t ].nonempty_end();
         ++it )
-<<<<<<< HEAD
-=======
-  {
->>>>>>> 1df2ff0d
+  {
     validate_pointer( *it )->trigger_update_weight( vt_id,
       t,
       dopa_spikes,
       t_trig,
       kernel().model_manager.get_synapse_prototypes( t ) );
-<<<<<<< HEAD
-=======
-  }
->>>>>>> 1df2ff0d
+  }
 }
 
 void
