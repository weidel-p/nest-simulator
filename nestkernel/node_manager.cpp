--- conflicted
+++ resolved
@@ -360,15 +360,9 @@
     // since we create the n nodes on each thread, we reserve the full load.
     for ( thread tid = 0; tid < n_threads; ++tid )
     {
-<<<<<<< HEAD
       model->reserve_additional( tid, n );
       siblingcontainer_model_->reserve_additional( tid, container_per_thread );
-      static_cast< Subnet* >( subnet_container->get_thread_sibling_( tid ) )
-=======
-      model->reserve_additional( t, n );
-      siblingcontainer_model_->reserve_additional( t, container_per_thread );
-      static_cast< Subnet* >( subnet_container->get_thread_sibling( t ) )
->>>>>>> 1fd378f8
+      static_cast< Subnet* >( subnet_container->get_thread_sibling( tid ) )
         ->reserve( n );
     }
 
@@ -541,17 +535,10 @@
   if ( node->num_thread_siblings() == 0 )
     return node; // plain node
 
-<<<<<<< HEAD
-  if ( tid < 0 || tid >= static_cast< thread >( node->num_thread_siblings_() ) )
+  if ( tid < 0 || tid >= static_cast< thread >( node->num_thread_siblings() ) )
     throw UnknownNode();
 
-  return node->get_thread_sibling_( tid );
-=======
-  if ( thr < 0 || thr >= static_cast< thread >( node->num_thread_siblings() ) )
-    throw UnknownNode();
-
-  return node->get_thread_sibling( thr );
->>>>>>> 1fd378f8
+  return node->get_thread_sibling( tid );
 }
 
 const SiblingContainer*
@@ -610,14 +597,8 @@
         for ( size_t idx = 1; idx < local_nodes_.size(); ++idx )
         {
           Node* node = local_nodes_.get_node_by_index( idx );
-<<<<<<< HEAD
           if ( !node->is_subnet() && ( node->get_thread() == tid
-                                       || node->num_thread_siblings_() > 0 ) )
-=======
-          if ( !node->is_subnet()
-            && ( static_cast< index >( node->get_thread() ) == t
-                 || node->num_thread_siblings() > 0 ) )
->>>>>>> 1fd378f8
+                                       || node->num_thread_siblings() > 0 ) )
           {
             num_thread_local_nodes++;
             if ( node->node_uses_wfr() )
@@ -640,15 +621,9 @@
           // a normal node, which is added only on the thread it belongs to.
           if ( node->num_thread_siblings() > 0 )
           {
-<<<<<<< HEAD
-            node->get_thread_sibling_( tid )->set_thread_lid(
+            node->get_thread_sibling( tid )->set_thread_lid(
               nodes_vec_[ tid ].size() );
-            nodes_vec_[ tid ].push_back( node->get_thread_sibling_( tid ) );
-=======
-            node->get_thread_sibling( t )->set_thread_lid(
-              nodes_vec_[ t ].size() );
-            nodes_vec_[ t ].push_back( node->get_thread_sibling( t ) );
->>>>>>> 1fd378f8
+            nodes_vec_[ tid ].push_back( node->get_thread_sibling( tid ) );
           }
           else if ( node->get_thread() == tid )
           {
@@ -817,11 +792,7 @@
       {
         if ( node->num_thread_siblings() > 0 )
         {
-<<<<<<< HEAD
-          node->get_thread_sibling_( tid )->finalize();
-=======
-          node->get_thread_sibling( t )->finalize();
->>>>>>> 1fd378f8
+          node->get_thread_sibling( tid )->finalize();
         }
         else
         {
