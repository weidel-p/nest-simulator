--- conflicted
+++ resolved
@@ -378,12 +378,6 @@
     const DictionaryDatum&,
     const DictionaryDatum& );
 
-<<<<<<< HEAD
-=======
-  DictionaryDatum get_connector_defaults( index sc );
-  void set_connector_defaults( const index sc, const DictionaryDatum& d );
-
->>>>>>> 9af9d627
   DictionaryDatum get_synapse_status( index gid, index syn, port p, thread tid );
   void set_synapse_status( index gid, index syn, port p, thread tid, const DictionaryDatum& d );
 
@@ -1153,33 +1147,6 @@
   return connection_manager_.get_connections( params );
 }
 
-<<<<<<< HEAD
-=======
-inline void
-Network::set_connector_defaults( const index sc, const DictionaryDatum& d )
-{
-  connection_manager_.set_prototype_status( sc, d );
-}
-
-inline DictionaryDatum
-Network::get_connector_defaults( index sc )
-{
-  return connection_manager_.get_prototype_status( sc );
-}
-
-inline synindex
-Network::register_synapse_prototype( ConnectorModel* cm )
-{
-  return connection_manager_.register_synapse_prototype( cm );
-}
-
-inline int
-Network::copy_synapse_prototype( index sc, std::string name )
-{
-  return connection_manager_.copy_synapse_prototype( sc, name );
-}
-
->>>>>>> 9af9d627
 inline Time const&
 Network::get_slice_origin() const
 {
