/*
 *  node.h
 *
 *  This file is part of NEST.
 *
 *  Copyright (C) 2004 The NEST Initiative
 *
 *  NEST is free software: you can redistribute it and/or modify
 *  it under the terms of the GNU General Public License as published by
 *  the Free Software Foundation, either version 2 of the License, or
 *  (at your option) any later version.
 *
 *  NEST is distributed in the hope that it will be useful,
 *  but WITHOUT ANY WARRANTY; without even the implied warranty of
 *  MERCHANTABILITY or FITNESS FOR A PARTICULAR PURPOSE.  See the
 *  GNU General Public License for more details.
 *
 *  You should have received a copy of the GNU General Public License
 *  along with NEST.  If not, see <http://www.gnu.org/licenses/>.
 *
 */

#ifndef NODE_H
#define NODE_H

// C++ includes:
#include <bitset>
#include <deque>
#include <sstream>
#include <string>
#include <utility>
#include <vector>

// Includes from nestkernel:
#include "event.h"
#include "histentry.h"
#include "nest_names.h"
#include "nest_time.h"
#include "nest_types.h"

// Includes from sli:
#include "dictdatum.h"

/** @file node.h
 * Declarations for base class Node
 */

namespace nest
{
class Model;
class Subnet;
class Archiving_Node;


/**
 * @defgroup user_interface Model developer interface.
 * Functions and classes important for implementing new Node and
 * Model classes.
 */

/**
 * Base class for all NEST network objects.
 *
 * Class Node is the top of the simulation object hierarchy. It
 * defines the most general interface to a network element.
 *
 * Class Node provide the interface for
 * - updating the dynamic state of an object
 * - connecting nodes, using particular Events
 * - accepting connection requests
 * - handling incoming events
 * A new type of Node must be derived from this base class and
 * implement its interface.
 * In order to keep the inheritance hierarchy flat, it is encouraged
 * to direcly subclass from base class Node.
 *
 * @see class Event
 * @see Subnet
 * @ingroup user_interface
 */

/* BeginDocumentation
   Name: Node - General properties of all nodes.
   Parameters:
   frozen     booltype    - Whether the node is updated during simulation
   global_id  integertype - The global id of the node (cf. local_id)
   local      booltype    - Whether the node is available on the local process
   local_id   integertype - The id of the node in the current  (cf. global_id)
   model      literaltype - The model type the node was created from
   parent     integertype - The global id of the parent subnet
   state      integertype - The state of the node (see the help on elementstates
                            for details)
   thread     integertype - The id of the thread the node is assigned to (valid
                            locally)
   vp         integertype - The id of the virtual process the node is assigned
                            to (valid globally)
   SeeAlso: GetStatus, SetStatus, elementstates
 */

class Node
{
  friend class NodeManager;
  friend class Subnet;
  friend class proxynode;
  friend class Synapse;
  friend class Model;
  friend class SimulationManager;

  Node& operator=( const Node& ); //!< not implemented

public:
  Node();
  Node( Node const& );
  virtual ~Node();

  /**
   * Virtual copy constructor.
   * This function should create a new object by
   * calling the derived class' copy constructor and
   * return its pointer.
   */
  virtual Node*
  clone() const
  {
    return 0;
  }

  /**
   * Returns true if the node has proxies on remote threads. This is
   * used to discriminate between different types of nodes, when adding
   * new nodes to the network.
   */
  virtual bool has_proxies() const;

  /**
   * Returns true for potential global receivers (e.g. spike_detector) and false
   * otherwise
   */
  virtual bool potential_global_receiver() const;

  /**
   * Sets has_proxies_ member variable (to switch to global spike detection
   * mode)
   */
  virtual void set_has_proxies( const bool );

  /**
   * Sets local_receiver_ member variable (to switch to global spike detection
   * mode)
   */
  virtual void set_local_receiver( const bool );

  /**
   * Returns true if the node only receives events from nodes/devices
   * on the same thread.
   */
  virtual bool local_receiver() const;

  /**
   * Returns true if the node exists only once per process, but does
   * not have proxies on remote threads. This is used to
   * discriminate between different types of nodes, when adding new
   * nodes to the network.
   *
   * TODO: Is this true for *any* model at all? Maybe MUSIC related?
   */
  virtual bool one_node_per_process() const;

  /**
   * Returns true if the node if it sends/receives -grid events This is
   * used to discriminate between different types of nodes, when adding
   * new nodes to the network.
   */

  virtual bool is_off_grid() const;


  /**
   * Returns true if the node is a proxy node. This is implemented because
   * the use of RTTI is rather expensive.
   */
  virtual bool is_proxy() const;

  /**
   * Return class name.
   * Returns name of node model (e.g. "iaf_psc_alpha") as string.
   * This name is identical to the name that is used to identify
   * the model in the interpreter's model dictionary.
   */
  std::string get_name() const;

  /**
   * Return global Network ID.
   * Returns the global network ID of the Node.
   * Each node has a unique network ID which can be used to access
   * the Node comparable to a pointer. By definition, the top-level
   * subnet has ID=0.
   */
  index get_gid() const;

  /**
   * Return local node ID.
   * Returns the ID of the node within the parent subject.
   * Local IDs start with 0.
   */
  index get_lid() const;

  /**
   * Return the index to the node in the node array of the parent subnet.
   * @note Since subnets no longer store non-local nodes, LIDs are no
   *       longer identical to these indices.
   */
  index get_subnet_index() const;

  /**
   * Return model ID of the node.
   * Returns the model ID of the model for this node.
   * Model IDs start with 0, Subnet always having ID 0.
   * @note The model ID is not stored in the model prototype instance.
   *       It is only set when actual nodes are created from a prototype.
   */
  int get_model_id() const;

  /**
   * Return pointer to parent subnet.
   * Each node is member of a subnet whose pointer can be accessed
   * through this function.
   * This pointer must be non NULL for all Nodes which are not the
   * top-level subnet. Only the top-level subnet returns NULL.
   */
  Subnet* get_parent() const;

  /**
   * Prints out one line of the tree view of the network.
   */
  virtual std::string
  print_network( int, int, std::string = "" )
  {
    return std::string();
  }

  /**
   * Returns true if node is frozen, i.e., shall not be updated.
   */
  bool is_frozen() const;

  /**
   * Returns true if the node uses the waveform relaxation method
   */
  bool node_uses_wfr() const;

  /**
   * Sets node_uses_wfr_ member variable
   * (to be able to set it to "true" for any class derived from Node)
   */
  void set_node_uses_wfr( const bool );

  /**
   * Returns true if the node is allocated in the local process.
   */
  bool is_local() const;

  /**
   * Set state variables to the default values for the model.
   * Dynamic variables are all observable state variables of a node
   * that change during Node::update().
   * After calling init_state(), the state variables
   * should have the same values that they had after the node was
   * created. In practice, they will be initialized to the values
   * of the prototype node (model).
   * @note If the parameters of the model have been changes since the node
   *       was created, the node will be initialized to the present values
   *       set in the model.
   * @note This function is the public interface to the private function
   *       Node::init_state_(const Node&) that must be implemented by
   *       derived classes.
   */
  void init_state();

  /**
   * Initialize buffers of a node.
   * This function initializes the Buffers of a Node, e.g., ring buffers
   * for incoming events, buffers for logging potentials.
   * This function is called before Simulate is called for the first time
   * on a node, but not upon resumption of a simulation.
   * This is a wrapper function, which calls the overloaded
   * Node::init_buffers_() worker only if the buffers of the node have not been
   * initialized yet.
   */
  void init_buffers();

  /**
   * Re-calculate dependent parameters of the node.
   * This function is called each time a simulation is begun/resumed.
   * It must re-calculate all internal Variables of the node required
   * for spike handling or updating the node.
   *
   */
  virtual void calibrate() = 0;

  /**
   * Cleanup node after Run. Override this function if a node needs to
   * "wrap up" things after a call to Run, i.e., before
   * SimulationManager::run() returns. Typical use-cases are devices
   * that need to flush buffers.
   */
  virtual void
  post_run_cleanup()
  {
  }

  /**
   * Finalize node.
   * Override this function if a node needs to "wrap up" things after a
   * full simulation, i.e., a cycle of Prepare, Run, Cleanup. Typical
   * use-cases are devices that need to close files.
   */
  virtual void
  finalize()
  {
  }

  /**
   * Bring the node from state $t$ to $t+n*dt$.
   *
   * n->update(T, from, to) performs the update steps beginning
   * at T+from .. T+to-1, ie, emitting events with time stamps
   * T+from+1 .. T+to.
   *
   * @param Time   network time at beginning of time slice.
   * @param long initial step inside time slice
   * @param long post-final step inside time slice
   *
   */
  virtual void update( Time const&, const long, const long ) = 0;

  /**
   * Bring the node from state $t$ to $t+n*dt$, sends SecondaryEvents
   * (e.g. GapJunctionEvent) and resets state variables to values at $t$.
   *
   * n->wfr_update(T, from, to) performs the update steps beginning
   * at T+from .. T+to-1.
   *
   * Does not emit spikes, does not log state variables.
   *
   * throws UnexpectedEvent if not reimplemented in derived class
   *
   * @param Time   network time at beginning of time slice.
   * @param long initial step inside time slice
   * @param long post-final step inside time slice
   *
   */
  virtual bool wfr_update( Time const&, const long, const long );

  /**
   * @defgroup status_interface Configuration interface.
   * Functions and infrastructure, responsible for the configuration
   * of Nodes from the SLI Interpreter level.
   *
   * Each node can be configured from the SLI level through a named
   * parameter interface. In order to change parameters, the user
   * can specify name value pairs for each parameter. These pairs
   * are stored in a data structure which is called Dictionary.
   * Likewise, the user can query the configuration of any node by
   * requesting a dictionary with name value pairs.
   *
   * The configuration interface consists of four functions which
   * implement storage and retrieval of named parameter sets.
   */

  /**
   * Change properties of the node according to the
   * entries in the dictionary.
   * @param d Dictionary with named parameter settings.
   * @ingroup status_interface
   */
  virtual void set_status( const DictionaryDatum& ) = 0;

  /**
   * Export properties of the node by setting
   * entries in the status dictionary.
   * @param d Dictionary.
   * @ingroup status_interface
   */
  virtual void get_status( DictionaryDatum& ) const = 0;

public:
  /**
   * @defgroup event_interface Communication.
   * Functions and infrastructure, responsible for communication
   * between Nodes.
   *
   * Nodes communicate by sending an receiving events. The
   * communication interface consists of two parts:
   * -# Functions to handle incoming events.
   * -# Functions to check if a connection between nodes is possible.
   *
   * @see Event
   */

  /**
   * Send an event to the receiving_node passed as an argument.
   * This is required during the connection handshaking to test,
   * if the receiving_node can handle the event type and receptor_type sent
   * by the source node.
   *
   * If dummy_target is true, this indicates that receiving_node is derived from
   * ConnTestDummyNodeBase and used in the first call to send_test_event().
   * This can be ignored in most cases, but Nodes sending DS*Events to their
   * own event hooks and then *Events to their proper targets must send
   * DS*Events when called with the dummy target, and *Events when called with
   * the real target, see #478.
   */
  virtual port send_test_event( Node& receiving_node,
    rport receptor_type,
    synindex syn_id,
    bool dummy_target );

  /**
   * Check if the node can handle a particular event and receptor type.
   * This function is called upon connection setup by send_test_event().
   *
   * handles_test_event() function is used to verify that the receiver
   * can handle the event. It can also be used by the receiver to
   * return information to the sender in form of the returned port.
   * The default implementation throws an IllegalConnection
   * exception.  Any node class should define handles_test_event()
   * functions for all those event types it can handle.
   *
   * See Kunkel et al, Front Neuroinform 8:78 (2014), Sec 3.
   *
   * @note The semantics of all other handles_test_event() functions is
   * identical.
   * @ingroup event_interface
   * @throws IllegalConnection
   */
  virtual port handles_test_event( SpikeEvent&, rport receptor_type );
  virtual port handles_test_event( WeightRecorderEvent&, rport receptor_type );
  virtual port handles_test_event( RateEvent&, rport receptor_type );
  virtual port handles_test_event( DataLoggingRequest&, rport receptor_type );
  virtual port handles_test_event( CurrentEvent&, rport receptor_type );
  virtual port handles_test_event( ConductanceEvent&, rport receptor_type );
  virtual port handles_test_event( DoubleDataEvent&, rport receptor_type );
  virtual port handles_test_event( DSSpikeEvent&, rport receptor_type );
  virtual port handles_test_event( DSCurrentEvent&, rport receptor_type );
  virtual port handles_test_event( GapJunctionEvent&, rport receptor_type );

  /**
   * Required to check, if source neuron may send a SecondaryEvent.
   * This base class implementation throws IllegalConnection
   * and needs to be overwritten in the derived class.
   * @ingroup event_interface
   * @throws IllegalConnection
   */
  virtual void sends_secondary_event( GapJunctionEvent& ge );

  /**
   * Register a STDP connection
   *
   * @throws IllegalConnection
   *
   */
  virtual void register_stdp_connection( double );

  /**
   * Handle incoming spike events.
   * @param thrd Id of the calling thread.
   * @param e Event object.
   *
   * This handler has to be implemented if a Node should
   * accept spike events.
   * @see class SpikeEvent
   * @ingroup event_interface
   */
  virtual void handle( SpikeEvent& e );

  /**
   * Handle incoming weight recording events.
   * @param thrd Id of the calling thread.
   * @param e Event object.
   *
   * This handler has to be implemented if a Node should
   * accept weight recording events.
   * @see class WeightRecordingEvent
   * @ingroup event_interface
   */
  virtual void handle( WeightRecorderEvent& e );

  /**
   * Handler for rate events.
   * @see handle(SpikeEvent&)
   * @ingroup event_interface
   * @throws UnexpectedEvent
   */
  virtual void handle( RateEvent& e );

  /**
   * Handler for universal data logging request.
   * @see handle(SpikeEvent&)
   * @ingroup event_interface
   * @throws UnexpectedEvent
   */
  virtual void handle( DataLoggingRequest& e );

  /**
   * Handler for universal data logging request.
   * @see handle(SpikeEvent&)
   * @ingroup event_interface
   * @throws UnexpectedEvent
   * @note There is no connect_sender() for DataLoggingReply, since
   *       this event is only used as "back channel" for DataLoggingRequest.
   */
  virtual void handle( DataLoggingReply& e );

  /**
   * Handler for current events.
   * @see handle(thread, SpikeEvent&)
   * @ingroup event_interface
   * @throws UnexpectedEvent
   */
  virtual void handle( CurrentEvent& e );

  /**
   * Handler for conductance events.
   * @see handle(thread, SpikeEvent&)
   * @ingroup event_interface
   * @throws UnexpectedEvent
   */
  virtual void handle( ConductanceEvent& e );

  /**
   * Handler for DoubleData events.
   * @see handle(thread, SpikeEvent&)
   * @ingroup event_interface
   * @throws UnexpectedEvent
   */
  virtual void handle( DoubleDataEvent& e );

  /**
   * Handler for gap junction events.
   * @see handle(thread, GapJunctionEvent&)
   * @ingroup event_interface
   * @throws UnexpectedEvent
   */
  virtual void handle( GapJunctionEvent& e );

  /**
   * @defgroup SP_functions Structural Plasticity in NEST.
   * Functions related to accessibility and setup of variables required for
   * the implementation of a model of Structural Plasticity in NEST.
   *
   */

  /**
   * Return the Ca_minus value at time Ca_t which corresponds to the time of
   * the last update in Calcium concentration which is performed each time
   * a Node spikes.
   * Return 0.0 if not overridden
   * @ingroup SP_functions
   */
  virtual double
  get_Ca_minus() const
  {
    return 0.0;
  }

  /**
   * Get the number of synaptic element for the current Node at Ca_t which
   * corresponds to the time of the last spike.
   * Return 0.0 if not overridden
   * @ingroup SP_functions
   */
  virtual double get_synaptic_elements( Name ) const
  {
    return 0.0;
  }

  /**
   * Get the number of vacant synaptic element for the current Node
   * Return 0 if not overridden
   * @ingroup SP_functions
   */
  virtual int get_synaptic_elements_vacant( Name ) const
  {
    return 0;
  }

  /**
   * Get the number of connected synaptic element for the current Node
   * Return 0 if not overridden
   * @ingroup SP_functions
   */
  virtual int get_synaptic_elements_connected( Name ) const
  {
    return 0;
  }

  /**
   * Get the number of all synaptic elements for the current Node at time t
   * Return an empty map if not overridden
   * @ingroup SP_functions
   */
  virtual std::map< Name, double >
  get_synaptic_elements() const
  {
    return std::map< Name, double >();
  }

  /**
   * Triggers the update of all SynapticElements
   * stored in the synaptic_element_map_. It also updates the calcium
   * concentration.
   * @param t double time when the update is being performed
   * @ingroup SP_functions
   */
  virtual void update_synaptic_elements( double ){};

  /**
   * Is used to reduce the number of synaptic elements in the node through
   * time. This amount is defined by tau_vacant.
   * @ingroup SP_functions
   */
  virtual void decay_synaptic_elements_vacant(){};

  /**
   * Is used to update the number of connected
   * synaptic elements (SynapticElement::z_connected_) when a synapse
   * is formed or deleted.
   * @param type Name, name of the synaptic element to connect
   * @param n int number of new connections of the given type
   * @ingroup SP_functions
   */
  virtual void connect_synaptic_element( Name, int ){};

  /**
   * return the Kminus value at t (in ms).
   * @throws UnexpectedEvent
   */
  virtual double get_K_value( double t );

  /**
   * write the Kminus and triplet_Kminus values at t (in ms) to
   * the provided locations.
   * @throws UnexpectedEvent
   */
  virtual void get_K_values( double t, double& Kminus, double& triplet_Kminus );

  /**
   * return tau_minus_.
   * @throws UnexpectedEvent
   */
  virtual double get_tau_minus();

  /**
  * return the spike history for (t1,t2].
  * @throws UnexpectedEvent
  */
  virtual void get_history( double t1,
    double t2,
    std::deque< histentry >::iterator* start,
    std::deque< histentry >::iterator* finish );

  /**
   * Modify Event object parameters during event delivery.
   * Some Nodes want to perform a function on an event for each
   * of their targets. An example is the poisson_generator which
   * needs to draw a random number for each target. The DSSpikeEvent,
   * DirectSendingSpikeEvent, calls sender->event_hook(thread, *this)
   * in its operator() function instead of calling target->handle().
   * The default implementation of Node::event_hook() just calls
   * target->handle(DSSpikeEvent&). Any reimplementation must also
   * execute this call. Otherwise the event will not be delivered.
   * If needed, target->handle(DSSpikeEvent) may be called more than
   * once.
   */
  virtual void event_hook( DSSpikeEvent& );

  virtual void event_hook( DSCurrentEvent& );

  /**
   * Store the number of the thread to which the node is assigned.
   * The assignment is done after node creation by the Network class.
   * @see: NodeManager::add_node().
   */
  void set_thread( thread );

  /**
   * Retrieve the number of the thread to which the node is assigned.
   */
  thread get_thread() const;

  /**
   * Store the number of the virtual process to which the node is assigned.
   * This is assigned to the node in NodeManager::add_node().
   */
  void set_vp( thread );

  /**
   * Retrieve the number of the virtual process to which the node is assigned.
   */
  thread get_vp() const;

  /** Set the model id.
   * This method is called by NodeManager::add_node() when a node is created.
   * @see get_model_id()
   */
  void set_model_id( int );

  /**
   * @returns true if node is a subnet.
   */
  virtual bool is_subnet() const;

  /**
   * @returns type of signal this node produces
   * used in check_connection to only connect neurons which send / receive
   * compatible information
   */
  virtual SignalType
  sends_signal() const
  {
    return SPIKE;
  }

  /**
   * @returns type of signal this node consumes
   * used in check_connection to only connect neurons which send / receive
   * compatible information
   */
  virtual SignalType
  receives_signal() const
  {
    return SPIKE;
  }


  /**
   *  Return a dictionary with the node's properties.
   *
   *  get_status_base() first gets a dictionary with the basic
   *  information of an element, using get_status_dict_(). It then
   *  calls the custom function get_status(DictionaryDatum) with
   *  the created status dictionary as argument.
   */
  DictionaryDatum get_status_base();

  /**
   * Set status dictionary of a node.
   *
   * Forwards to set_status() of the derived class.
   * @internal
   */
  void set_status_base( const DictionaryDatum& );

  /**
   * Returns true if node is model prototype.
   */
  bool is_model_prototype() const;

  /**
   * set thread local index

   */
  void set_thread_lid( const index );

  /**
   * get thread local index
   */
  index get_thread_lid() const;

  //! True if buffers have been initialized.
  bool
  buffers_initialized() const
  {
    return buffers_initialized_;
  }

  void
  set_buffers_initialized( bool initialized )
  {
    buffers_initialized_ = initialized;
  }

<<<<<<< HEAD
  virtual double get_firing_rate_short( double t );
  virtual double get_firing_rate_long( double t );

private:
  void set_lid_( index );      //!< Set local id, relative to the parent subnet
  void set_parent_( Subnet* ); //!< Set pointer to parent subnet.
  void set_gid_( index );      //!< Set global node id
  void set_subnet_index_( index ); //!< Index into node array in subnet

  /** Return a new dictionary datum .
   *
   * This function is called by get_status_base() and returns a new
   * empty dictionary by default.  Some nodes may contain a
   * permanent status dictionary which is then returned by
   * get_status_dict_().
   */
  virtual DictionaryDatum get_status_dict_();

protected:
=======
>>>>>>> 1df2ff0d
  /**
   * Return the number of thread siblings in SiblingContainer.
   *
   * This method is meaningful only for SiblingContainer, for which it
   * returns the number of siblings in the container.
   * For all other models (including Subnet), it returns 0, which is not
   * wrong. By defining the method in this way, we avoid many dynamic casts.
   */
  virtual size_t
  num_thread_siblings() const
  {
    return 0;
  }

  /**
   * Return the specified member of a SiblingContainer.
   *
   * This method is meaningful only for SiblingContainer, for which it
   * returns the pointer to the indexed node in the container.
   * For all other models (including Subnet), it returns a null pointer
   * and throws and assertion.By defining the method in this way, we avoid
   * many dynamic casts.
   */
  virtual Node* get_thread_sibling( index ) const
  {
    assert( false );
    return 0;
  }

private:
  void set_lid_( index );      //!< Set local id, relative to the parent subnet
  void set_parent_( Subnet* ); //!< Set pointer to parent subnet.
  void set_gid_( index );      //!< Set global node id
  void set_subnet_index_( index ); //!< Index into node array in subnet

  /** Return a new dictionary datum .
   *
   * This function is called by get_status_base() and returns a new
   * empty dictionary by default.  Some nodes may contain a
   * permanent status dictionary which is then returned by
   * get_status_dict_().
   */
  virtual DictionaryDatum get_status_dict_();

protected:
  /**
   * Private function to initialize the state of a node to model defaults.
   * This function, which must be overloaded by all derived classes, provides
   * the implementation for initializing the state of a node to the model
   * defaults; the state is the set of observable dynamic variables.
   * @param Reference to model prototype object.
   * @see Node::init_state()
   * @note To provide a reasonable behavior during the transition to the new
   *       scheme, init_state_() has a default implementation calling
   *       init_dynamic_state_().
   */
  virtual void init_state_( Node const& ) = 0;

  /**
   * Private function to initialize the buffers of a node.
   * This function, which must be overloaded by all derived classes, provides
   * the implementation for initializing the buffers of a node.
   * @see Node::init_buffers()
   */
  virtual void init_buffers_() = 0;

  Model& get_model_() const;

  //! Mark node as frozen.
  void
  set_frozen_( bool frozen )
  {
    frozen_ = frozen;
  }

  /**
   * Auxiliary function to downcast a Node to a concrete class derived from
   * Node.
   * @note This function is used to convert generic Node references to specific
   *       ones when intializing parameters or state from a prototype.
   */
  template < typename ConcreteNode >
  const ConcreteNode& downcast( const Node& );

private:
  index gid_;          //!< Global element id (within network).
  index lid_;          //!< Local element id (within parent).
  index subnet_index_; //!< Index of node in parent's node array

  /**
   * Local id of this node in the thread-local vector of nodes.
   */
  index thread_lid_;

  /**
   * Model ID.
   * It is only set for actual node instances, not for instances of class Node
   * representing model prototypes. Model prototypes always have model_id_==-1.
   * @see get_model_id(), set_model_id()
   */
  int model_id_;
  Subnet* parent_;           //!< Pointer to parent.
  thread thread_;            //!< thread node is assigned to
  thread vp_;                //!< virtual process node is assigned to
  bool frozen_;              //!< node shall not be updated if true
  bool buffers_initialized_; //!< Buffers have been initialized
  bool node_uses_wfr_;       //!< node uses waveform relaxation method
};

inline bool
Node::is_frozen() const
{
  return frozen_;
}

inline bool
Node::node_uses_wfr() const
{
  return node_uses_wfr_;
}

inline void
Node::set_node_uses_wfr( const bool uwfr )
{
  node_uses_wfr_ = uwfr;
}

inline bool
Node::has_proxies() const
{
  return true;
}

inline bool
Node::potential_global_receiver() const
{
  return false;
}

inline bool
Node::local_receiver() const
{
  return false;
}

inline bool
Node::one_node_per_process() const
{
  return false;
}

inline bool
Node::is_off_grid() const
{
  return false;
}

inline bool
Node::is_proxy() const
{
  return false;
}

inline index
Node::get_lid() const
{
  return lid_;
}

inline index
Node::get_gid() const
{
  return gid_;
}

inline index
Node::get_subnet_index() const
{
  return subnet_index_;
}

inline void
Node::set_gid_( index i )
{
  gid_ = i;
}

inline void
Node::set_lid_( index i )
{
  lid_ = i;
}

inline void
Node::set_subnet_index_( index i )
{
  subnet_index_ = i;
}

inline int
Node::get_model_id() const
{
  return model_id_;
}

inline void
Node::set_model_id( int i )
{
  model_id_ = i;
}

inline bool
Node::is_model_prototype() const
{
  return vp_ == invalid_thread_;
}

inline Subnet*
Node::get_parent() const
{
  return parent_;
}

inline void
Node::set_parent_( Subnet* c )
{
  parent_ = c;
}

inline void
Node::set_thread( thread t )
{
  thread_ = t;
}

inline thread
Node::get_thread() const
{
  return thread_;
}

inline void
Node::set_vp( thread vp )
{
  vp_ = vp;
}

inline thread
Node::get_vp() const
{
  return vp_;
}

template < typename ConcreteNode >
const ConcreteNode&
Node::downcast( const Node& n )
{
  ConcreteNode const* tp = dynamic_cast< ConcreteNode const* >( &n );
  assert( tp != 0 );
  return *tp;
}

inline void
Node::set_thread_lid( const index tlid )
{
  thread_lid_ = tlid;
}

inline index
Node::get_thread_lid() const
{
  return thread_lid_;
}

} // namespace

#endif<|MERGE_RESOLUTION|>--- conflicted
+++ resolved
@@ -781,28 +781,9 @@
     buffers_initialized_ = initialized;
   }
 
-<<<<<<< HEAD
   virtual double get_firing_rate_short( double t );
   virtual double get_firing_rate_long( double t );
 
-private:
-  void set_lid_( index );      //!< Set local id, relative to the parent subnet
-  void set_parent_( Subnet* ); //!< Set pointer to parent subnet.
-  void set_gid_( index );      //!< Set global node id
-  void set_subnet_index_( index ); //!< Index into node array in subnet
-
-  /** Return a new dictionary datum .
-   *
-   * This function is called by get_status_base() and returns a new
-   * empty dictionary by default.  Some nodes may contain a
-   * permanent status dictionary which is then returned by
-   * get_status_dict_().
-   */
-  virtual DictionaryDatum get_status_dict_();
-
-protected:
-=======
->>>>>>> 1df2ff0d
   /**
    * Return the number of thread siblings in SiblingContainer.
    *
