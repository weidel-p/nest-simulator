--- conflicted
+++ resolved
@@ -66,10 +66,10 @@
       &rng_manager,
       &simulation_manager,
       &modelrange_manager,
+      &model_manager,
       &connection_manager,
       &sp_manager,
       &event_delivery_manager,
-      &model_manager,
       &music_manager,
       &node_manager,
       &io_manager
@@ -94,30 +94,17 @@
 
   // // invariant: supporting managers set up
 
-<<<<<<< HEAD
   // // "Core kernel managers" follow
   // simulation_manager.initialize(); // independent of others
   // modelrange_manager.initialize(); // independent of others
-  // connection_manager.initialize(); // depends only on num of threads
+  // connection_manager.initialize(); // depends on number of threads
   // sp_manager.initialize();
-=======
-  // "Core kernel managers" follow
-  simulation_manager.initialize(); // independent of others
-  modelrange_manager.initialize(); // independent of others
-  model_manager.initialize();      // depends on number of threads
-  // prerequisites:
-  //   - vp_manager for number of threads
-  //   - modelmanager for number of prototypes
-  connection_manager.initialize();
-  sp_manager.initialize();
->>>>>>> 18f25d59
 
   // // prerequisites:
   // //   - min_delay/max_delay available (connection_manager)
   // //   - clock initialized (simulation_manager)
   // event_delivery_manager.initialize();
 
-<<<<<<< HEAD
   // model_manager.initialize(); // depends on number of threads
 
   // music_manager.initialize();
@@ -127,9 +114,6 @@
   // //   - model_manager for pristine models
   // //   - vp_manager for number of threads
   // node_manager.initialize(); // must come last
-=======
-  music_manager.initialize();
->>>>>>> 18f25d59
 
 void
 nest::KernelManager::initialize()
@@ -150,20 +134,8 @@
     m->prepare();
   }
 
-<<<<<<< HEAD
   std::cerr << "Starting kernelmanager prepare" << std::endl;
 }
-=======
-  // reverse order of calls as in initialize()
-  node_manager.finalize();
-  music_manager.finalize();
-  event_delivery_manager.finalize();
-  sp_manager.finalize();
-  connection_manager.finalize();
-  model_manager.finalize();
-  modelrange_manager.finalize();
-  simulation_manager.finalize();
->>>>>>> 18f25d59
 
 void
 nest::KernelManager::cleanup()
@@ -206,7 +178,7 @@
   modelrange_manager.finalize();
   rng_manager.finalize();
 
-  vp_manager.set_num_threads( num_threads );
+  vp_manager.set_num_threads( num_threads );   // JME/nestio: is this needed here? apeyser/nestio does not have it, master does added it in 18acd78aa1c00
 
   rng_manager.initialize();
   // independent of threads, but node_manager needs it reset
@@ -223,6 +195,9 @@
 nest::KernelManager::set_status( const DictionaryDatum& dict )
 {
   assert( is_initialized() );
+
+  //JME: can we make this a loop?
+
   logging_manager.set_status( dict );
   io_manager.set_status( dict );
 
@@ -247,6 +222,9 @@
 nest::KernelManager::get_status( DictionaryDatum& dict )
 {
   assert( is_initialized() );
+
+  //JME: can we make this a loop?
+
   logging_manager.get_status( dict );
   io_manager.get_status( dict );
 
