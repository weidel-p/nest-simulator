/*
 *  recording_device.cpp
 *
 *  This file is part of NEST.
 *
 *  Copyright (C) 2004 The NEST Initiative
 *
 *  NEST is free software: you can redistribute it and/or modify
 *  it under the terms of the GNU General Public License as published by
 *  the Free Software Foundation, either version 2 of the License, or
 *  (at your option) any later version.
 *
 *  NEST is distributed in the hope that it will be useful,
 *  but WITHOUT ANY WARRANTY; without even the implied warranty of
 *  MERCHANTABILITY or FITNESS FOR A PARTICULAR PURPOSE.  See the
 *  GNU General Public License for more details.
 *
 *  You should have received a copy of the GNU General Public License
 *  along with NEST.  If not, see <http://www.gnu.org/licenses/>.
 *
 */

#include "recording_device.h"

// C++ includes:
#include <iomanip>
#include <iostream> // using cerr for error message.

// Generated includes:
#include "config.h"

// Includes from libnestutil:
#include "compose.hpp"
#include "logging.h"

// Includes from nestkernel:
#include "exceptions.h"
#include "kernel_manager.h"
#include "vp_manager_impl.h"

// Includes from sli:
#include "arraydatum.h"
#include "dictutils.h"
#include "fdstream.h"
#include "iostreamdatum.h"
#include "sliexceptions.h"

/* ----------------------------------------------------------------
 * Default constructors defining default parameters and state
 * ---------------------------------------------------------------- */

nest::RecordingDevice::Parameters_::Parameters_( const std::string& file_ext,
  bool withtime,
  bool withgid,
  bool withweight,
  bool withtargetgid,
  bool withport,
  bool withrport )
  : to_file_( false )
  , to_screen_( false )
  , to_memory_( true )
  , to_accumulator_( false )
  , time_in_steps_( false )
  , precise_times_( false )
  , withgid_( withgid )
  , withtime_( withtime )
  , withweight_( withweight )
  , withtargetgid_( withtargetgid )
  , withport_( withport )
  , withrport_( withrport )
  , precision_( 3 )
  , scientific_( false )
  , user_set_precise_times_( false )
  , user_set_precision_( false )
  , binary_( false )
  , fbuffer_size_( -1 ) // -1 marks use of default buffer
  , label_()
  , file_ext_( file_ext )
  , filename_()
  , close_after_simulate_( false )
  , flush_after_simulate_( true )
  , flush_records_( false )
  , close_on_reset_( true )
  , use_gid_in_filename_( true )
{
}

nest::RecordingDevice::State_::State_()
  : events_( 0 )
  , event_senders_()
  , event_targets_()
  , event_ports_()
  , event_rports_()
  , event_times_ms_()
  , event_times_steps_()
  , event_times_offsets_()
{
}

/* ----------------------------------------------------------------
 * Parameter extraction and manipulation functions
 * ---------------------------------------------------------------- */

void
nest::RecordingDevice::Parameters_::get( const RecordingDevice& rd,
  DictionaryDatum& d ) const
{
  ( *d )[ names::label ] = label_;

  ( *d )[ names::withtime ] = withtime_;
  ( *d )[ names::withgid ] = withgid_;
  ( *d )[ names::withweight ] = withweight_;
  ( *d )[ names::withtargetgid ] = withtargetgid_;
  ( *d )[ names::withport ] = withport_;
  ( *d )[ names::withrport ] = withrport_;

  ( *d )[ names::time_in_steps ] = time_in_steps_;
  if ( rd.mode_ == RecordingDevice::WEIGHT_RECORDER
    or rd.mode_ == RecordingDevice::SPIKE_DETECTOR
    or rd.mode_ == RecordingDevice::SPIN_DETECTOR )
  {
    ( *d )[ names::precise_times ] = precise_times_;
  }
  // We must maintain /to_file, /to_screen, and /to_memory, because
  // the new /record_to feature is not working in Pynest.
  ( *d )[ names::to_screen ] = to_screen_;
  ( *d )[ names::to_memory ] = to_memory_;
  ( *d )[ names::to_file ] = to_file_;
  if ( rd.mode_ == RecordingDevice::MULTIMETER )
  {
    ( *d )[ names::to_accumulator ] = to_accumulator_;
  }
  ArrayDatum ad;
  if ( to_file_ )
  {
    ad.push_back( LiteralDatum( names::file ) );
  }
  if ( to_memory_ )
  {
    ad.push_back( LiteralDatum( names::memory ) );
  }
  if ( to_screen_ )
  {
    ad.push_back( LiteralDatum( names::screen ) );
  }
  if ( rd.mode_ == RecordingDevice::MULTIMETER )
  {
    if ( to_accumulator_ )
    {
      ad.push_back( LiteralDatum( names::accumulator ) );
    }
  }
  ( *d )[ names::record_to ] = ad;

  ( *d )[ names::file_extension ] = file_ext_;
  ( *d )[ names::precision ] = precision_;
  ( *d )[ names::scientific ] = scientific_;

  ( *d )[ names::binary ] = binary_;
  ( *d )[ names::fbuffer_size ] = fbuffer_size_;

  ( *d )[ names::close_after_simulate ] = close_after_simulate_;
  ( *d )[ names::flush_after_simulate ] = flush_after_simulate_;
  ( *d )[ names::flush_records ] = flush_records_;
  ( *d )[ names::close_on_reset ] = close_on_reset_;

  ( *d )[ names::use_gid_in_filename ] = use_gid_in_filename_;

  if ( to_file_ && not filename_.empty() )
  {
    initialize_property_array( d, names::filenames );
    append_property( d, names::filenames, filename_ );
  }
}

void
nest::RecordingDevice::Parameters_::set( const RecordingDevice& rd,
  Buffers_& B,
  const DictionaryDatum& d )
{
  updateValue< std::string >( d, names::label, label_ );
  updateValue< bool >( d, names::withgid, withgid_ );
  updateValue< bool >( d, names::withtime, withtime_ );
  updateValue< bool >( d, names::withweight, withweight_ );
  updateValue< bool >( d, names::withtargetgid, withtargetgid_ );
  updateValue< bool >( d, names::withport, withport_ );
  updateValue< bool >( d, names::withrport, withrport_ );
  updateValue< bool >( d, names::time_in_steps, time_in_steps_ );
  if ( rd.mode_ == RecordingDevice::SPIKE_DETECTOR
    or rd.mode_ == RecordingDevice::WEIGHT_RECORDER
    or rd.mode_ == RecordingDevice::SPIN_DETECTOR )
  {
    if ( d->known( names::precise_times ) )
    {
      user_set_precise_times_ = true;
      updateValue< bool >( d, names::precise_times, precise_times_ );
    }
  }
  updateValue< std::string >( d, names::file_extension, file_ext_ );
  if ( d->known( names::precision ) )
  {
    user_set_precision_ = true;
    updateValue< long >( d, names::precision, precision_ );
  }
  updateValue< bool >( d, names::scientific, scientific_ );

  updateValue< bool >( d, names::binary, binary_ );

  long fbuffer_size = -1;
  if ( updateValue< long >( d, names::fbuffer_size, fbuffer_size ) )
  {
    if ( B.fs_.is_open() )
    {
      throw BadProperty( "fbuffer_size cannot be set on open files." );
    }

    // prohibit negative sizes but allow Create_l_i_D to reset -1 on prototype
    if ( fbuffer_size < 0
      and not( rd.node_.get_vp() == -1 and fbuffer_size == -1 ) )
    {
      throw BadProperty( "fbuffer_size must be >= 0." );
    }
    fbuffer_size_ = fbuffer_size;
  }

  updateValue< bool >( d, names::close_after_simulate, close_after_simulate_ );
  updateValue< bool >( d, names::flush_after_simulate, flush_after_simulate_ );
  updateValue< bool >( d, names::flush_records, flush_records_ );
  updateValue< bool >( d, names::close_on_reset, close_on_reset_ );

  bool tmp_use_gid_in_filename = true;
  updateValue< bool >( d, names::use_gid_in_filename, tmp_use_gid_in_filename );

  // In Pynest we cannot use /record_to, because we have no way to pass
  // values as LiteralDatum. Thus, we must keep the boolean flags.
  // We must have || rec_change at the end, otherwise short-circuiting may
  // mean that some flags are not read.
  bool rec_change = false;
  rec_change =
    updateValue< bool >( d, names::to_screen, to_screen_ ) || rec_change;
  rec_change =
    updateValue< bool >( d, names::to_memory, to_memory_ ) || rec_change;
  rec_change = updateValue< bool >( d, names::to_file, to_file_ ) || rec_change;
  if ( rd.mode_ == RecordingDevice::MULTIMETER )
  {
    rec_change = updateValue< bool >(
                   d, names::to_accumulator, to_accumulator_ ) || rec_change;
  }

  const bool have_record_to = d->known( names::record_to );
  if ( have_record_to )
  {
    // clear all flags
    to_file_ = to_screen_ = to_memory_ = to_accumulator_ = false;

    // check for flags present in array, could be far more elegant ...
    ArrayDatum ad = getValue< ArrayDatum >( d, names::record_to );
    for ( Token* t = ad.begin(); t != ad.end(); ++t )
    {
      if ( *t == LiteralDatum( names::file )
        || *t == Token( names::file.toString() ) )
      {
        to_file_ = true;
      }
      else if ( *t == LiteralDatum( names::memory )
        || *t == Token( names::memory.toString() ) )
      {
        to_memory_ = true;
      }
      else if ( *t == LiteralDatum( names::screen )
        || *t == Token( names::screen.toString() ) )
      {
        to_screen_ = true;
      }
      else if ( rd.mode_ == RecordingDevice::MULTIMETER
        && ( *t == LiteralDatum( names::accumulator )
                  || *t == Token( names::accumulator.toString() ) ) )
      {
        to_accumulator_ = true;
      }
      else
      {
        if ( rd.mode_ == RecordingDevice::MULTIMETER )
        {
          throw BadProperty(
            "/to_record must be array, allowed entries: /file, /memory, "
            "/screen, /accumulator." );
        }
        else
        {
          throw BadProperty(
            "/to_record must be array, allowed entries: /file, /memory, "
            "/screen." );
        }
      }
    }
  }

  if ( ( rec_change || have_record_to ) && to_file_ && to_memory_ )
  {
    LOG( M_INFO,
      "RecordingDevice::set_status",
      "Data will be recorded to file and to memory." );
  }

  if ( to_accumulator_
    && ( to_file_ || to_screen_ || to_memory_ || withgid_ || withweight_ ) )
  {
    to_file_ = to_screen_ = to_memory_ = withgid_ = withweight_ = false;
    LOG( M_WARNING,
      "RecordingDevice::set_status()",
      "Accumulator mode selected. All incompatible properties "
      "(to_file, to_screen, to_memory, withgid, withweight) "
      "have been set to false." );
  }

  if ( not tmp_use_gid_in_filename and label_.empty() )
  {
    throw BadProperty(
      "If /use_gid_in_filename is false, /label must be specified." );
  }
  else
  {
    use_gid_in_filename_ = tmp_use_gid_in_filename;
  }
}

void
nest::RecordingDevice::State_::get( DictionaryDatum& d,
  const Parameters_& p ) const
{
  // if we already have the n_events entry, we add to it, otherwise we create it
  if ( d->known( names::n_events ) )
  {
    ( *d )[ names::n_events ] =
      getValue< long >( d, names::n_events ) + events_;
  }
  else
  {
    ( *d )[ names::n_events ] = events_;
  }

  DictionaryDatum dict;

  // if we already have the events dict, we use it, otherwise we create it
  if ( not d->known( names::events ) )
  {
    dict = DictionaryDatum( new Dictionary );
  }
  else
  {
    dict = getValue< DictionaryDatum >( d, names::events );
  }

  if ( p.withgid_ )
  {
    assert( not p.to_accumulator_ );
    initialize_property_intvector( dict, names::senders );
    append_property(
      dict, names::senders, std::vector< long >( event_senders_ ) );
  }

  if ( p.withweight_ )
  {
    assert( not p.to_accumulator_ );
    initialize_property_doublevector( dict, names::weights );
    append_property(
      dict, names::weights, std::vector< double >( event_weights_ ) );


    initialize_property_doublevector( dict, "Kplus_short" );
    append_property( dict, "Kplus_short", std::vector< double >( event_kplus_short_ ) );

    initialize_property_doublevector( dict, "Kplus_long" );
    append_property( dict, "Kplus_long", std::vector< double >( event_kplus_long_ ) );


    initialize_property_doublevector( dict, "Kminus_short" );
    append_property( dict, "Kminus_short", std::vector< double >( event_kminus_short_ ) );

    initialize_property_doublevector( dict, "Kminus_long" );
    append_property( dict, "Kminus_long", std::vector< double >( event_kminus_long_ ) );

    initialize_property_doublevector( dict, "dopa" );
    append_property( dict, "dopa", std::vector< double >( event_dopa_ ) );

  }

  if ( p.withtargetgid_ )
  {
    assert( not p.to_accumulator_ );
    initialize_property_intvector( dict, names::targets );
    append_property(
      dict, names::targets, std::vector< long >( event_targets_ ) );
  }

  if ( p.withport_ )
  {
    assert( not p.to_accumulator_ );
    initialize_property_intvector( dict, names::ports );
    append_property( dict, names::ports, std::vector< long >( event_ports_ ) );

  }

  if ( p.withrport_ )
  {
    assert( not p.to_accumulator_ );
    initialize_property_intvector( dict, names::rports );
    append_property(
      dict, names::rports, std::vector< long >( event_rports_ ) );
  }

  if ( p.withtime_ )
  {
    if ( p.time_in_steps_ )
    {
      initialize_property_intvector( dict, names::times );
      // When not accumulating, we just add time data. When accumulating, we
      // must add time data only from one thread and ensure that time data from
      // other threads is either empty of identical to what is present.
      if ( not p.to_accumulator_ )
      {
        append_property(
          dict, names::times, std::vector< long >( event_times_steps_ ) );
      }
      else
      {
        provide_property(
          dict, names::times, std::vector< long >( event_times_steps_ ) );
      }

      if ( p.precise_times_ )
      {
        initialize_property_doublevector( dict, names::offsets );
        if ( not p.to_accumulator_ )
        {
          append_property( dict,
            names::offsets,
            std::vector< double >( event_times_offsets_ ) );
        }
        else
        {
          provide_property( dict,
            names::offsets,
            std::vector< double >( event_times_offsets_ ) );
        }
      }
    }
    else
    {
      initialize_property_doublevector( dict, names::times );
      if ( not p.to_accumulator_ )
      {
        append_property(
          dict, names::times, std::vector< double >( event_times_ms_ ) );
      }
      else
      {
        provide_property(
          dict, names::times, std::vector< double >( event_times_ms_ ) );
      }
    }
  }

  ( *d )[ names::events ] = dict;
}

void
nest::RecordingDevice::State_::set( const DictionaryDatum& d )
{
  long ne = 0;
  if ( updateValue< long >( d, names::n_events, ne ) )
  {
    if ( ne == 0 )
    {
      events_ = 0;
    }
    else
    {
      throw BadProperty( "n_events can only be set to 0." );
    }
  }
}

nest::RecordingDevice::Buffers_::Buffers_()
  : fs_()
  , fbuffer_( 0 )
  , fbuffer_size_( -1 )
{
}

nest::RecordingDevice::Buffers_::~Buffers_()
{
  if ( fbuffer_ )
  {
    delete[] fbuffer_;
  }
}


/* ----------------------------------------------------------------
 * Default and copy constructor and destructor for device
 * ---------------------------------------------------------------- */

nest::RecordingDevice::RecordingDevice( const Node& n,
  Mode mode,
  const std::string& file_ext,
  bool withtime,
  bool withgid,
  bool withweight,
  bool withtargetgid,
  bool withport,
  bool withrport )
  : Device()
  , node_( n )
  , mode_( mode )
  , P_( file_ext,
      withtime,
      withgid,
      withweight,
      withtargetgid,
      withport,
      withrport )
  , S_()
  , B_()
{
}

nest::RecordingDevice::RecordingDevice( const Node& n,
  const RecordingDevice& d )
  : Device( d )
  , node_( n )
  , mode_( d.mode_ )
  , P_( d.P_ )
  , S_( d.S_ )
  , B_() // do not copy
{
}

/* ----------------------------------------------------------------
 * Device initialization functions
 * ---------------------------------------------------------------- */

void
nest::RecordingDevice::init_parameters( const RecordingDevice& pr )
{
  Device::init_parameters( pr );

  P_ = pr.P_;
  S_ = pr.S_;
}

void
nest::RecordingDevice::init_state( const RecordingDevice& pr )
{
  Device::init_state( pr );
  S_ = pr.S_;
}

void
nest::RecordingDevice::init_buffers()
{
  Device::init_buffers();

  // we only close files here, opening is left to calibrate()
  // we must not touch B_.fbuffer_ here, as it will be used
  // as long as B_.fs_ exists.
  if ( P_.close_on_reset_ && B_.fs_.is_open() )
  {
    B_.fs_.close();
    P_.filename_.clear(); // filename_ only visible while file open
  }
}

void
nest::RecordingDevice::calibrate()
{
  Device::calibrate();

  if ( P_.to_file_ )
  {
    // do we need to (re-)open the file
    bool newfile = false;

    if ( not B_.fs_.is_open() )
    {
      newfile = true; // no file from before
      P_.filename_ = build_filename_();
    }
    else
    {
      std::string newname = build_filename_();
      if ( newname != P_.filename_ )
      {
        std::string msg = String::compose(
          "Closing file '%1', opening file '%2'", P_.filename_, newname );
        LOG( M_INFO, "RecordingDevice::calibrate()", msg );

        B_.fs_.close(); // close old file
        P_.filename_ = newname;
        newfile = true;
      }
    }

    if ( newfile )
    {
      assert( not B_.fs_.is_open() );

      // pubsetbuf() must be called before the opening file: otherwise, it has
      // no effect (libstdc++) or may lead to undefined behavior (libc++), see
      // http://en.cppreference.com/w/cpp/io/basic_filebuf/setbuf.
      if ( P_.fbuffer_size_ >= 0 )
      {
        if ( B_.fbuffer_ )
        {
          delete[] B_.fbuffer_;
          B_.fbuffer_ = 0;
        }
        // invariant: B_.fbuffer_ == 0

        if ( P_.fbuffer_size_ > 0 )
        {
          B_.fbuffer_ = new char[ P_.fbuffer_size_ ];
        }
        // invariant: ( P_.fbuffer_size_ == 0 and B_.fbuffer_ == 0 )
        //            or
        //            ( P_.fbuffer_size_ > 0 and B_.fbuffer_ != 0 )

        B_.fbuffer_size_ = P_.fbuffer_size_;

        std::basic_streambuf< char >* res =
          B_.fs_.rdbuf()->pubsetbuf( B_.fbuffer_, B_.fbuffer_size_ );

        if ( res == 0 )
        {
          LOG( M_ERROR,
            "RecordingDevice::calibrate()",
            "Failed to set file buffer." );
          throw IOError();
        }
      }

      if ( kernel().io_manager.overwrite_files() )
      {
        if ( P_.binary_ )
        {
          B_.fs_.open( P_.filename_.c_str(), std::ios::out | std::ios::binary );
        }
        else
        {
          B_.fs_.open( P_.filename_.c_str() );
        }
      }
      else
      {
        // try opening for reading
        std::ifstream test( P_.filename_.c_str() );
        if ( test.good() )
        {
          std::string msg = String::compose(
            "The device file '%1' exists already and will not be overwritten. "
            "Please change data_path, data_prefix or label, or set "
            "/overwrite_files to true in the root node.",
            P_.filename_ );
          LOG( M_ERROR, "RecordingDevice::calibrate()", msg );
          throw IOError();
        }
        else
        {
          test.close();
        }

        // file does not exist, so we can open
        if ( P_.binary_ )
        {
          B_.fs_.open( P_.filename_.c_str(), std::ios::out | std::ios::binary );
        }
        else
        {
          B_.fs_.open( P_.filename_.c_str() );
        }
      }
    }

    if ( not B_.fs_.good() )
    {
      std::string msg = String::compose(
        "I/O error while opening file '%1'. "
        "This may be caused by too many open files in networks "
        "with many recording devices and threads.",
        P_.filename_ );
      LOG( M_ERROR, "RecordingDevice::calibrate()", msg );

      if ( B_.fs_.is_open() )
      {
        B_.fs_.close();
      }
      P_.filename_.clear();
      throw IOError();
    }

    /* Set formatting
       Formatting is not applied to std::cout for screen output,
       since different devices may have different settings and
       this would lead to a mess.
     */
    if ( P_.scientific_ )
    {
      B_.fs_ << std::scientific;
    }
    else
    {
      B_.fs_ << std::fixed;
    }

    B_.fs_ << std::setprecision( P_.precision_ );
  }
}

void
nest::RecordingDevice::post_run_cleanup()
{
  if ( B_.fs_.is_open() )
  {
    if ( P_.flush_after_simulate_ )
    {
      B_.fs_.flush();
    }

    if ( not B_.fs_.good() )
    {
      std::string msg =
        String::compose( "I/O error while opening file '%1'", P_.filename_ );
      LOG( M_ERROR, "RecordingDevice::post_run_cleanup()", msg );

      throw IOError();
    }
  }
}

void
nest::RecordingDevice::finalize()
{
  if ( B_.fs_.is_open() )
  {
    if ( P_.close_after_simulate_ )
    {
      B_.fs_.close();
      return;
    }

    if ( P_.flush_after_simulate_ )
    {
      B_.fs_.flush();
    }
    if ( not B_.fs_.good() )
    {
      std::string msg =
        String::compose( "I/O error while opening file '%1'", P_.filename_ );
      LOG( M_ERROR, "RecordingDevice::finalize()", msg );

      throw IOError();
    }
  }
}

/* ----------------------------------------------------------------
 * Other functions
 * ---------------------------------------------------------------- */

void
nest::RecordingDevice::set_status( const DictionaryDatum& d )
{
  Parameters_ ptmp = P_;    // temporary copy in case of errors
  ptmp.set( *this, B_, d ); // throws if BadProperty
  State_ stmp = S_;
  stmp.set( d );

  // We now know that (ptmp, stmp) are consistent. We do not
  // write them back to (P_, S_) before we are also sure that
  // the properties to be set in the parent class are internally
  // consistent.
  Device::set_status( d );

  // if we get here, temporaries contain consistent set of properties
  P_ = ptmp;
  S_ = stmp;

  if ( not P_.to_file_ && B_.fs_.is_open() )
  {
    B_.fs_.close();
    P_.filename_.clear();
  }

  if ( S_.events_ == 0 )
  {
    S_.clear_events();
  }
}


void
nest::RecordingDevice::record_event( const Event& event, bool endrecord )
{
  ++S_.events_;
  const index sender = event.get_sender_gid();
  const Time stamp = event.get_stamp();
  const double offset = event.get_offset();
  const double weight = event.get_weight();
  const long port = event.get_port();
  const long rport = event.get_rport();
  const double kplus_short = event.get_Kplus_short();
  const double kplus_long = event.get_Kplus_long();
  const double kminus_short = event.get_Kminus_short();
  const double kminus_long = event.get_Kminus_long();
  const double dopa = event.get_dopa();

  index target = -1;
  if ( P_.withtargetgid_ )
  {
    const WeightRecorderEvent* wr_e =
      dynamic_cast< const WeightRecorderEvent* >( &event );
    if ( wr_e != 0 )
    {
      target = wr_e->get_receiver_gid();
    }
    else
    {
      target = event.get_receiver_gid();
    }
  }

  if ( P_.to_screen_ )
  {
    print_id_( std::cout, sender );
    print_target_( std::cout, target );
    print_port_( std::cout, port );
    print_rport_( std::cout, rport );
    print_time_( std::cout, stamp, offset );
    print_weight_( std::cout, weight, kplus_short, kplus_long, kminus_short, kminus_long, dopa );
    if ( endrecord )
    {
      std::cout << '\n';
    }
  }

  if ( P_.to_file_ )
  {
    print_id_( B_.fs_, sender );
    print_target_( B_.fs_, target );
    print_port_( B_.fs_, port );
    print_rport_( B_.fs_, rport );
    print_time_( B_.fs_, stamp, offset );
    print_weight_( B_.fs_, weight, kplus_short, kplus_long, kminus_short, kminus_long, dopa );
    if ( endrecord )
    {
      B_.fs_ << '\n';
      if ( P_.flush_records_ )
      {
        B_.fs_.flush();
      }
    }
  }

  // storing data when recording to accumulator relies on the fact
  // that multimeter will call us only once per accumulation step
  if ( P_.to_memory_ || P_.to_accumulator_ )
<<<<<<< HEAD
    store_data_( sender, stamp, offset, weight, receiver, port, rport, kplus_short, kplus_long, kminus_short, kminus_long, dopa );
=======
  {
    store_data_( sender, stamp, offset, weight, target, port, rport );
  }
>>>>>>> 1df2ff0d
}

void
nest::RecordingDevice::print_id_( std::ostream& os, index gid )
{
  if ( P_.withgid_ )
  {
    os << gid << '\t';
  }
}

void
nest::RecordingDevice::print_time_( std::ostream& os,
  const Time& t,
  double offs )
{
  if ( not P_.withtime_ )
  {
    return;
  }
  if ( P_.time_in_steps_ )
  {
    os << t.get_steps() << '\t';
    if ( P_.precise_times_ )
    {
      os << offs << '\t';
    }
  }
  else if ( P_.precise_times_ )
  {
    os << t.get_ms() - offs << '\t';
  }
  else
  {
    os << t.get_ms() << '\t';
  }
}

void
nest::RecordingDevice::print_weight_( std::ostream& os, double weight, double kp_s, double kp_l, double km_s, double km_l, double dopa )
{
  if ( P_.withweight_ )
  {
    os << weight << '\t';
<<<<<<< HEAD
    os << kp_s << '\t';
    os << kp_l << '\t';
    os << km_s << '\t';
    os << km_l << '\t';
    os << dopa << '\t';
=======
  }
>>>>>>> 1df2ff0d
}

void
nest::RecordingDevice::print_target_( std::ostream& os, index gid )
{
  if ( P_.withtargetgid_ )
  {
    os << gid << '\t';
  }
}

void
nest::RecordingDevice::print_port_( std::ostream& os, long port )
{
  if ( P_.withport_ )
  {
    os << port << '\t';
  }
}

void
nest::RecordingDevice::print_rport_( std::ostream& os, long rport )
{
  if ( P_.withrport_ )
  {
    os << rport << '\t';
  }
}

void
nest::RecordingDevice::store_data_( index sender,
  const Time& t,
  double offs,
  double weight,
  index target,
  long port,
  long rport,
double kplus_short,
double kplus_long,
double kminus_short,
double kminus_long,
double dopa)
{
  if ( P_.withgid_ )
  {
    S_.event_senders_.push_back( sender );
  }
  if ( P_.withtime_ )
  {
    if ( P_.time_in_steps_ )
    {
      S_.event_times_steps_.push_back( t.get_steps() );
      if ( P_.precise_times_ )
      {
        S_.event_times_offsets_.push_back( offs );
      }
    }
    else if ( P_.precise_times_ )
    {
      S_.event_times_ms_.push_back( t.get_ms() - offs );
    }
    else
    {
      S_.event_times_ms_.push_back( t.get_ms() );
    }
  }

  if ( P_.withweight_ )
  {
    S_.event_weights_.push_back( weight );
  }
  if ( P_.withtargetgid_ )
  {
    S_.event_targets_.push_back( target );
  }
  if ( P_.withport_ )
  {
    S_.event_ports_.push_back( port );
<<<<<<< HEAD
    S_.event_kplus_short_.push_back( kplus_short );
    S_.event_kplus_long_.push_back( kplus_long );
    S_.event_kminus_short_.push_back( kminus_short );
    S_.event_kminus_long_.push_back( kminus_long );
    S_.event_dopa_.push_back( dopa );
  }

=======
  }
>>>>>>> 1df2ff0d
  if ( P_.withrport_ )
  {
    S_.event_rports_.push_back( rport );
  }
}


const std::string
nest::RecordingDevice::build_filename_() const
{
  // number of digits in number of virtual processes
  const int vpdigits = static_cast< int >(
    std::floor( std::log10( static_cast< float >(
      kernel().vp_manager.get_num_virtual_processes() ) ) ) + 1 );
  const int gidigits = static_cast< int >(
    std::floor( std::log10(
      static_cast< float >( kernel().node_manager.size() ) ) ) + 1 );

  std::ostringstream basename;
  const std::string& path = kernel().io_manager.get_data_path();
  if ( not path.empty() )
  {
    basename << path << '/';
  }
  basename << kernel().io_manager.get_data_prefix();


  if ( not P_.label_.empty() )
  {
    basename << P_.label_;
  }
  else
  {
    basename << node_.get_name();
  }

  if ( not P_.use_gid_in_filename_ and not P_.label_.empty() )
  {
    basename << "-" << std::setfill( '0' ) << std::setw( vpdigits )
             << node_.get_vp();
  }
  else
  {
    basename << "-" << std::setfill( '0' ) << std::setw( gidigits )
             << node_.get_gid() << "-" << std::setfill( '0' )
             << std::setw( vpdigits ) << node_.get_vp();
  }
  return basename.str() + '.' + P_.file_ext_;
}

void
nest::RecordingDevice::State_::clear_events()
{
  events_ = 0;
  event_senders_.clear();
  event_times_ms_.clear();
  event_times_steps_.clear();
  event_times_offsets_.clear();
  event_weights_.clear();
  event_targets_.clear();
  event_ports_.clear();
  event_kplus_short_.clear();
  event_kplus_long_.clear();
  event_kminus_short_.clear();
  event_kminus_long_.clear();
  event_dopa_.clear();
  event_rports_.clear();
}<|MERGE_RESOLUTION|>--- conflicted
+++ resolved
@@ -865,13 +865,7 @@
   // storing data when recording to accumulator relies on the fact
   // that multimeter will call us only once per accumulation step
   if ( P_.to_memory_ || P_.to_accumulator_ )
-<<<<<<< HEAD
-    store_data_( sender, stamp, offset, weight, receiver, port, rport, kplus_short, kplus_long, kminus_short, kminus_long, dopa );
-=======
-  {
-    store_data_( sender, stamp, offset, weight, target, port, rport );
-  }
->>>>>>> 1df2ff0d
+    store_data_( sender, stamp, offset, weight, target, port, rport, kplus_short, kplus_long, kminus_short, kminus_long, dopa );
 }
 
 void
@@ -916,15 +910,12 @@
   if ( P_.withweight_ )
   {
     os << weight << '\t';
-<<<<<<< HEAD
     os << kp_s << '\t';
     os << kp_l << '\t';
     os << km_s << '\t';
     os << km_l << '\t';
     os << dopa << '\t';
-=======
-  }
->>>>>>> 1df2ff0d
+  }
 }
 
 void
@@ -1003,7 +994,6 @@
   if ( P_.withport_ )
   {
     S_.event_ports_.push_back( port );
-<<<<<<< HEAD
     S_.event_kplus_short_.push_back( kplus_short );
     S_.event_kplus_long_.push_back( kplus_long );
     S_.event_kminus_short_.push_back( kminus_short );
@@ -1011,9 +1001,6 @@
     S_.event_dopa_.push_back( dopa );
   }
 
-=======
-  }
->>>>>>> 1df2ff0d
   if ( P_.withrport_ )
   {
     S_.event_rports_.push_back( rport );
