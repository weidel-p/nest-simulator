--- conflicted
+++ resolved
@@ -61,139 +61,6 @@
 {
 
 public:
-<<<<<<< HEAD
-  ConnectorBase();
-
-  virtual void get_synapse_status( synindex syn_id,
-    DictionaryDatum& d,
-    port p,
-    const thread tid ) const = 0;
-  virtual void set_synapse_status( synindex syn_id,
-    ConnectorModel& cm,
-    const DictionaryDatum& d,
-    port p ) = 0;
-
-  virtual size_t get_num_connections() = 0;
-  virtual size_t get_num_connections( synindex syn_id ) = 0;
-  virtual size_t
-  get_num_connections( size_t target_gid, size_t thrd, synindex syn_id ) = 0;
-
-  virtual void get_connections( size_t source_gid,
-    size_t thrd,
-    synindex synapse_id,
-    long synapse_label,
-    std::deque< ConnectionID >& conns ) const = 0;
-
-  virtual void get_connections( size_t source_gid,
-    size_t target_gid,
-    size_t thrd,
-    size_t synapse_id,
-    long synapse_label,
-    std::deque< ConnectionID >& conns ) const = 0;
-
-  virtual void get_target_gids( std::vector< size_t >& target_gids,
-    size_t thrd,
-    synindex synapse_id,
-    std::string post_synaptic_element ) const = 0;
-
-  virtual void
-  send( Event& e, thread t, const std::vector< ConnectorModel* >& cm ) = 0;
-
-  void send_weight_event( const CommonSynapseProperties& cp,
-    const Event& e,
-    const thread t );
-
-  virtual void trigger_update_weight( long vt_gid,
-    thread t,
-    const double trace,
-    double t_trig,
-    const std::vector< ConnectorModel* >& cm ) = 0;
-
-  virtual void trigger_update_weight( long vt_gid,
-    thread t,
-    const std::vector< spikecounter >& dopa_spikes,
-    double t_trig,
-    const std::vector< ConnectorModel* >& cm ) = 0;
-
-  virtual void send_secondary( SecondaryEvent& e,
-    thread t,
-    const std::vector< ConnectorModel* >& cm ) = 0;
-
-  // returns id of synapse type
-  virtual synindex get_syn_id() const = 0;
-
-  // returns true, if all synapse models are of same type
-  virtual bool homogeneous_model() = 0;
-
-  // destructor needed to delete connections
-  virtual ~ConnectorBase(){};
-
-  double
-  get_t_lastspike() const
-  {
-    return t_lastspike_;
-  }
-  void
-  set_t_lastspike( const double t_lastspike )
-  {
-    t_lastspike_ = t_lastspike;
-  }
-
-
-private:
-  double t_lastspike_;
-};
-
-inline void
-ConnectorBase::send_weight_event( const CommonSynapseProperties& cp,
-  const Event& e,
-  const thread t )
-{
-  if ( cp.get_weight_recorder() )
-  {
-    // Create new event to record the weight and copy relevant content.
-    WeightRecorderEvent wr_e;
-    wr_e.set_port( e.get_port() );
-    wr_e.set_rport( e.get_rport() );
-    wr_e.set_stamp( e.get_stamp() );
-    wr_e.set_sender( e.get_sender() );
-    wr_e.set_sender_gid( e.get_sender_gid() );
-    wr_e.set_weight( e.get_weight() );
-    wr_e.set_Kminus( e.get_Kminus() );
-    wr_e.set_Kplus( e.get_Kplus() );
-    wr_e.set_dopa( e.get_dopa() );
-    wr_e.set_delay( e.get_delay() );
-    // set weight_recorder as receiver
-    wr_e.set_receiver( *cp.get_weight_recorder()->get_thread_sibling( t ) );
-    // but the gid of the postsynaptic node as receiver gid
-    wr_e.set_receiver_gid( e.get_receiver().get_gid() );
-    wr_e();
-  }
-}
-
-// vector with 1 vtable overhead
-// vector like base class to abstract away the template argument K
-// provides interface like vector i.p. (suicidal) push_back
-template < typename ConnectionT >
-class vector_like : public ConnectorBase
-{
-
-public:
-  virtual ConnectorBase& push_back( const ConnectionT& c ) = 0;
-  virtual ConnectorBase& erase( size_t i ) = 0;
-  virtual size_t size() = 0;
-  virtual ConnectionT& at( size_t i ) = 0;
-
-  void
-  send_secondary( SecondaryEvent&,
-    thread,
-    const std::vector< ConnectorModel* >& )
-  {
-    assert(
-      false ); // should not be called, only needed for heterogeneous connectors
-  };
-};
-=======
   // Destructor needs to be declared virtual to avoid undefined
   // behavior, avoid possible memory leak and needs to be defined to
   // avoid linker error, see, e.g., Meyers, S. (2005) p40ff
@@ -204,7 +71,6 @@
    * list of synapse prototypes).
    */
   virtual synindex get_syn_id() const = 0;
->>>>>>> 8a58aede
 
   /**
    * Return the number of connections in this Connector.
@@ -300,6 +166,15 @@
    */
   virtual void trigger_update_weight( const long vt_gid,
     const thread tid,
+    const double trace,
+    const double t_trig,
+    const std::vector< ConnectorModel* >& cm ) = 0;
+
+  /**
+   * Update weights of dopamine modulated STDP connections.
+   */
+  virtual void trigger_update_weight( const long vt_gid,
+    const thread tid,
     const std::vector< spikecounter >& dopa_spikes,
     const double t_trig,
     const std::vector< ConnectorModel* >& cm ) = 0;
@@ -321,54 +196,6 @@
   virtual void set_has_source_subsequent_targets( const index lcid,
     const bool has_subsequent_targets ) = 0;
 
-<<<<<<< HEAD
-  void
-  trigger_update_weight( long vt_gid,
-    thread t,
-    const double trace,
-    double t_trig,
-    const std::vector< ConnectorModel* >& cm )
-  {
-    synindex syn_id = C_[ 0 ].get_syn_id();
-    for ( size_t i = 0; i < K; i++ )
-    {
-      if ( static_cast< GenericConnectorModel< ConnectionT >* >( cm[ syn_id ] )
-             ->get_common_properties()
-             .get_vt_gid() == vt_gid )
-      {
-        C_[ i ].trigger_update_weight( t,
-          trace,
-          t_trig,
-          static_cast< GenericConnectorModel< ConnectionT >* >( cm[ syn_id ] )
-            ->get_common_properties() );
-      }
-    }
-  }
-
-
-  void
-  trigger_update_weight( long vt_gid,
-    thread t,
-    const std::vector< spikecounter >& dopa_spikes,
-    double t_trig,
-    const std::vector< ConnectorModel* >& cm )
-  {
-    synindex syn_id = C_[ 0 ].get_syn_id();
-    for ( size_t i = 0; i < K; i++ )
-    {
-      if ( static_cast< GenericConnectorModel< ConnectionT >* >( cm[ syn_id ] )
-             ->get_common_properties()
-             .get_vt_gid() == vt_gid )
-      {
-        C_[ i ].trigger_update_weight( t,
-          dopa_spikes,
-          t_trig,
-          static_cast< GenericConnectorModel< ConnectionT >* >( cm[ syn_id ] )
-            ->get_common_properties() );
-      }
-    }
-  }
-=======
   /**
    * Return lcid of the first connection after start_lcid (inclusive)
    * where the gid of the target matches target_gid. If there are no matches,
@@ -377,7 +204,6 @@
   virtual index find_first_target( const thread tid,
     const index start_lcid,
     const index target_gid ) const = 0;
->>>>>>> 8a58aede
 
   /**
    * Return lcid of first connection where the gid of the target
@@ -523,97 +349,10 @@
   }
 
   void
-<<<<<<< HEAD
-  send( Event& e, thread t, const std::vector< ConnectorModel* >& cm )
-  {
-    typename ConnectionT::CommonPropertiesType const& cp =
-      static_cast< GenericConnectorModel< ConnectionT >* >(
-        cm[ C_[ 0 ].get_syn_id() ] )->get_common_properties();
-    e.set_port( 0 );
-    C_[ 0 ].send( e, t, ConnectorBase::get_t_lastspike(), cp );
-    ConnectorBase::set_t_lastspike( e.get_stamp().get_ms() );
-
-    ConnectorBase::send_weight_event( cp, e, t );
-  }
-
-  void
-  trigger_update_weight( long vt_gid,
-    thread t,
-    const double trace,
-    double t_trig,
-    const std::vector< ConnectorModel* >& cm )
-  {
-    synindex syn_id = C_[ 0 ].get_syn_id();
-    if ( static_cast< GenericConnectorModel< ConnectionT >* >( cm[ syn_id ] )
-           ->get_common_properties()
-           .get_vt_gid() == vt_gid )
-    {
-      C_[ 0 ].trigger_update_weight( t,
-        trace,
-        t_trig,
-        static_cast< GenericConnectorModel< ConnectionT >* >( cm[ syn_id ] )
-          ->get_common_properties() );
-    }
-  }
-
-  void
-  trigger_update_weight( long vt_gid,
-    thread t,
-    const std::vector< spikecounter >& dopa_spikes,
-    double t_trig,
-    const std::vector< ConnectorModel* >& cm )
-  {
-    synindex syn_id = C_[ 0 ].get_syn_id();
-    if ( static_cast< GenericConnectorModel< ConnectionT >* >( cm[ syn_id ] )
-           ->get_common_properties()
-           .get_vt_gid() == vt_gid )
-    {
-      C_[ 0 ].trigger_update_weight( t,
-        dopa_spikes,
-        t_trig,
-        static_cast< GenericConnectorModel< ConnectionT >* >( cm[ syn_id ] )
-          ->get_common_properties() );
-    }
-  }
-
-  synindex
-  get_syn_id() const
-  {
-    return C_[ 0 ].get_syn_id();
-  }
-
-  const ConnectionT*
-  get_C() const
-  {
-    return C_;
-  }
-
-  bool
-  homogeneous_model()
-  {
-    return true;
-  }
-};
-
-
-// homogeneous connector containing >=K_CUTOFF entries
-// specialization to define recursion termination for push_back
-// internally use a normal vector to store elements
-template < typename ConnectionT >
-class Connector< K_CUTOFF, ConnectionT > : public vector_like< ConnectionT >
-{
-  std::vector< ConnectionT > C_;
-
-public:
-  Connector( const Connector< K_CUTOFF - 1, ConnectionT >& C,
-    const ConnectionT& c )
-    : C_( K_CUTOFF ) //, syn_id_(C.get_syn_id())
-=======
   get_target_gids( const thread tid,
     const index start_lcid,
     const std::string& post_synaptic_element,
     std::vector< index >& target_gids ) const
->>>>>>> 8a58aede
   {
     index lcid = start_lcid;
     while ( true )
@@ -697,36 +436,30 @@
     const CommonSynapseProperties& cp );
 
   void
-<<<<<<< HEAD
-  trigger_update_weight( long vt_gid,
-    thread t,
+  trigger_update_weight( const long vt_gid,
+    const thread tid,
     const double trace,
-    double t_trig,
+    const double t_trig,
     const std::vector< ConnectorModel* >& cm )
   {
-    synindex syn_id = C_[ 0 ].get_syn_id();
-    for ( size_t i = 0; i < C_.size(); i++ )
-    {
-      if ( static_cast< GenericConnectorModel< ConnectionT >* >( cm[ syn_id ] )
+    for ( size_t i = 0; i < C_.size(); ++i )
+    {
+      if ( static_cast< GenericConnectorModel< ConnectionT >* >( cm[ syn_id_ ] )
              ->get_common_properties()
              .get_vt_gid() == vt_gid )
       {
-        C_[ i ].trigger_update_weight( t,
+        C_[ i ].trigger_update_weight( tid,
           trace,
           t_trig,
-          static_cast< GenericConnectorModel< ConnectionT >* >( cm[ syn_id ] )
+          static_cast< GenericConnectorModel< ConnectionT >* >( cm[ syn_id_ ] )
             ->get_common_properties() );
       }
     }
   }
-
-  void
-  trigger_update_weight( long vt_gid,
-    thread t,
-=======
+  
+  void
   trigger_update_weight( const long vt_gid,
     const thread tid,
->>>>>>> 8a58aede
     const std::vector< spikecounter >& dopa_spikes,
     const double t_trig,
     const std::vector< ConnectorModel* >& cm )
@@ -802,44 +535,7 @@
       }
     }
 
-<<<<<<< HEAD
-  void
-  send( Event& e, thread t, const std::vector< ConnectorModel* >& cm )
-  {
-    // for all primary connections delegate send to homogeneous connectors
-    for ( size_t i = 0; i < primary_end_; i++ )
-    {
-      at( i )->send( e, t, cm );
-    }
-  }
-
-  void
-  trigger_update_weight( long vt_gid,
-    thread t,
-    const double trace,
-    double t_trig,
-    const std::vector< ConnectorModel* >& cm )
-  {
-    for ( size_t i = 0; i < size(); i++ )
-    {
-      at( i )->trigger_update_weight( vt_gid, t, trace, t_trig, cm );
-    }
-  }
-
-  void
-  trigger_update_weight( long vt_gid,
-    thread t,
-    const std::vector< spikecounter >& dopa_spikes,
-    double t_trig,
-    const std::vector< ConnectorModel* >& cm )
-  {
-    for ( size_t i = 0; i < size(); i++ )
-    {
-      at( i )->trigger_update_weight( vt_gid, t, dopa_spikes, t_trig, cm );
-    }
-=======
     return invalid_index;
->>>>>>> 8a58aede
   }
 
   void
