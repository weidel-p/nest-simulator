/*
 *  free_layer.h
 *
 *  This file is part of NEST.
 *
 *  Copyright (C) 2004 The NEST Initiative
 *
 *  NEST is free software: you can redistribute it and/or modify
 *  it under the terms of the GNU General Public License as published by
 *  the Free Software Foundation, either version 2 of the License, or
 *  (at your option) any later version.
 *
 *  NEST is distributed in the hope that it will be useful,
 *  but WITHOUT ANY WARRANTY; without even the implied warranty of
 *  MERCHANTABILITY or FITNESS FOR A PARTICULAR PURPOSE.  See the
 *  GNU General Public License for more details.
 *
 *  You should have received a copy of the GNU General Public License
 *  along with NEST.  If not, see <http://www.gnu.org/licenses/>.
 *
 */

#ifndef FREE_LAYER_H
#define FREE_LAYER_H

// C++ includes:
#include <algorithm>
#include <limits>
#include <sstream>

// Includes from sli:
#include "dictutils.h"

// Includes from topology:
#include "layer.h"
#include "ntree_impl.h"
#include "topology_names.h"

namespace nest
{

/**
 * Layer with free positioning of neurons, positions specified by user.
 */
template < int D >
class FreeLayer : public Layer< D >
{
public:
  Position< D > get_position( index sind ) const;
  void set_status( const DictionaryDatum& );
  void get_status( DictionaryDatum& ) const;

protected:
  /**
   * Communicate positions across MPI processes
   * @param iter Insert iterator which will recieve pairs of Position,GID
   * @param model_filter index to optionally communicate only subset of nodes
   */
  template < class Ins >
  void communicate_positions_( Ins iter, const index& model_filter );

  void insert_global_positions_ntree_( Ntree< D, index >& tree,
    const index& model_filter );
  void insert_global_positions_vector_(
    std::vector< std::pair< Position< D >, index > >& vec,
    const index& model_filter );
  void insert_local_positions_ntree_( Ntree< D, index >& tree,
    const index& model_filter );

  /// Vector of positions.
  std::vector< Position< D > > positions_;

  /// This class is used when communicating positions across MPI procs.
  class NodePositionData
  {
  public:
    index
    get_gid() const
    {
      return gid_;
    }
    Position< D >
    get_position() const
    {
      return Position< D >( pos_ );
    }
    bool operator<( const NodePositionData& other ) const
    {
      return gid_ < other.gid_;
    }
    bool operator==( const NodePositionData& other ) const
    {
      return gid_ == other.gid_;
    }

  private:
    double gid_;
    double pos_[ D ];
  };
};

template < int D >
void
FreeLayer< D >::set_status( const DictionaryDatum& d )
{
  Layer< D >::set_status( d );

  // Read positions from dictionary
  if ( d->known( names::positions ) )
  {
    TokenArray pos = getValue< TokenArray >( d, names::positions );
    if ( this->gid_collection->size() != pos.size() )
    {
      std::stringstream expected;
      std::stringstream got;
      expected << "position array with length "
               << this->gid_collection->size();
      got << "position array with length" << pos.size();
      throw TypeMismatch( expected.str(), got.str() );
    }

    positions_.clear();
    positions_.reserve( this->local_size() );

    // TODO481
    if ( this->local_size() == 0 )
    {
      return; // nothing more to do
    }

    for ( Token* it = pos.begin() ; it != pos.end() ; ++it )
    {
      Position< D > point = getValue< std::vector< double > >( *it );
      if ( not( ( point >= this->lower_left_ )
           and ( point < this->lower_left_ + this->extent_ ) ) )
      {
        throw BadProperty( "Node position outside of layer" );
      }

      positions_.push_back( point );
    }
  }
}

template < int D >
void
FreeLayer< D >::get_status( DictionaryDatum& d ) const
{
  Layer< D >::get_status( d );

  TokenArray points;
  for ( typename std::vector< Position< D > >::const_iterator it =
          positions_.begin();
        it != positions_.end();
        ++it )
  {
    points.push_back( it->getToken() );
  }
  def2< TokenArray, ArrayDatum >( d, names::positions, points );
}

template < int D >
Position< D >
FreeLayer< D >::get_position( index lid ) const
{
  return positions_.at( lid );
}

template < int D >
template < class Ins >
void
FreeLayer< D >::communicate_positions_( Ins iter, const index& model_filter )
{
  // This array will be filled with GID,pos_x,pos_y[,pos_z] for local nodes:
  std::vector< double > local_gid_pos;

  // We have to adjust the begin and end pointers in case we select by model
  // or we have to adjust the step because we use threads:
  size_t num_threads = 1; //kernel().vp_manager.get_num_threads();
  index model = 0;

  if ( model_filter != SIZE_MAX )
  {
    model = model_filter;
  }

  // TODO481 need new iterator
  GIDCollection::const_iterator gc_begin = this->gid_collection->begin( num_threads,
    model );
  GIDCollection::const_iterator gc_end = this->gid_collection->end();

  local_gid_pos.reserve( ( D + 1 ) * this->gid_collection->size() );

  for ( GIDCollection::const_iterator gc_it = gc_begin;
        gc_it != gc_end;
        ++gc_it )
  {
    // Push GID into array to communicate
    local_gid_pos.push_back( ( *gc_it ).gid );
    // Push coordinates one by one
    for ( int j = 0; j < D; ++j )
    {
<<<<<<< HEAD
      local_gid_pos.push_back( positions_[ ( *gc_it ).local_placement ][ j ] );
=======
      local_gid_pos.push_back( positions_[ ( *gc_it ).lid
        % positions_.size() ][ j ] );
>>>>>>> ed851384
    }
  }

  // This array will be filled with GID,pos_x,pos_y[,pos_z] for global nodes:
  std::vector< double > global_gid_pos;
  std::vector< int > displacements;
  kernel().mpi_manager.communicate(
    local_gid_pos, global_gid_pos, displacements );

  // To avoid copying the vector one extra time in order to sort, we
  // sneakishly use reinterpret_cast
  NodePositionData* pos_ptr;
  NodePositionData* pos_end;
  pos_ptr = reinterpret_cast< NodePositionData* >( &global_gid_pos[ 0 ] );
  pos_end = pos_ptr + global_gid_pos.size() / ( D + 1 );

  // Get rid of any multiple entries
  std::sort( pos_ptr, pos_end );
  pos_end = std::unique( pos_ptr, pos_end );

  // Unpack GIDs and coordinates
  for ( ; pos_ptr < pos_end; pos_ptr++ )
  {
    *iter++ = std::pair< Position< D >, index >(
      pos_ptr->get_position(), pos_ptr->get_gid() );
  }
}

template < int D >
void
FreeLayer< D >::insert_global_positions_ntree_( Ntree< D, index >& tree,
  const index& model_filter )
{

  communicate_positions_( std::inserter( tree, tree.end() ), model_filter );
}

template < int D >
void
FreeLayer< D >::insert_local_positions_ntree_( Ntree< D, index >& tree,
  const index& model_filter )
{
  // We have to adjust the begin and end pointers in case we select by model
  // or we have to adjust the step because we use threads:
  size_t num_threads = 1; //kernel().vp_manager.get_num_threads();
  index model = 0;

  if ( model_filter != SIZE_MAX )
  {
    model = model_filter;
  }
  // TODO481 need the one that runs over the same mpi. Everything with three needs mpi_begin type. Everything with connect needs thread_begin type.
  GIDCollection::const_iterator gc_begin = this->gid_collection->begin( num_threads,
    model );
  GIDCollection::const_iterator gc_end = this->gid_collection->end();

  for ( GIDCollection::const_iterator gc_it = gc_begin;
        gc_it != gc_end;
        ++gc_it )
  {
    tree.insert( std::pair< Position< D >, index >(
<<<<<<< HEAD
      positions_.at( ( *gc_it ).local_placement ),
=======
      positions_[ ( *gc_it ).lid % positions_.size() ],
>>>>>>> ed851384
      ( *gc_it ).gid ) );
  }
}

// Helper function to compare GIDs used for sorting (Position,GID) pairs
template < int D >
static bool
gid_less( const std::pair< Position< D >, index >& a,
  const std::pair< Position< D >, index >& b )
{
  return a.second < b.second;
}

template < int D >
void
FreeLayer< D >::insert_global_positions_vector_(
  std::vector< std::pair< Position< D >, index > >& vec,
  const index& model_filter )
{

  communicate_positions_( std::back_inserter( vec ), model_filter );

  // Sort vector to ensure consistent results
  std::sort( vec.begin(), vec.end(), gid_less< D > );
}

} // namespace nest

#endif<|MERGE_RESOLUTION|>--- conflicted
+++ resolved
@@ -200,12 +200,7 @@
     // Push coordinates one by one
     for ( int j = 0; j < D; ++j )
     {
-<<<<<<< HEAD
-      local_gid_pos.push_back( positions_[ ( *gc_it ).local_placement ][ j ] );
-=======
-      local_gid_pos.push_back( positions_[ ( *gc_it ).lid
-        % positions_.size() ][ j ] );
->>>>>>> ed851384
+      local_gid_pos.push_back( positions_[ ( *gc_it ).lid ][ j ] );
     }
   }
 
@@ -267,12 +262,7 @@
         ++gc_it )
   {
     tree.insert( std::pair< Position< D >, index >(
-<<<<<<< HEAD
-      positions_.at( ( *gc_it ).local_placement ),
-=======
-      positions_[ ( *gc_it ).lid % positions_.size() ],
->>>>>>> ed851384
-      ( *gc_it ).gid ) );
+      positions_.at( ( *gc_it ).lid ),( *gc_it ).gid ) );
   }
 }
 
