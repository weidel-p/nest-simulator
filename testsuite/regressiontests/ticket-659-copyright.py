--- conflicted
+++ resolved
@@ -55,12 +55,6 @@
     'doc/copyright_header.py',
     'do_tests.py',
     'libnestutil/config.h',
-<<<<<<< HEAD
-    'librandom/knuthlfg.cpp',
-    'librandom/knuthlfg.h',
-    'librandom/mt19937.cpp',
-    'librandom/mt19937.h',
-=======
     'hashtable-common.h',
     'libc_allocator_with_realloc.h',
     'sparseconfig.h',
@@ -71,7 +65,6 @@
     'knuthlfg.h',
     'mt19937.cpp',
     'mt19937.h',
->>>>>>> 68919000
     'nestrc.sli',
     'nest/static_modules.h',
     'pynest/pynestkernel.cpp',
