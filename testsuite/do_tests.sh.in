--- conflicted
+++ resolved
@@ -102,9 +102,6 @@
 fi
 
 mkdir "${TEST_OUTDIR}"
-
-PYTHON="${PYTHON:-python}"
-PYTHON_HARNESS="@CMAKE_INSTALL_FULL_DATADIR@/extras/do_tests.py"
 
 TMPDIR="${TMPDIR:-${TEST_OUTDIR}}"
 TEST_TMPDIR="$(mktemp -d "${TMPDIR:-/tmp}/nest.XXXXX")"
@@ -432,7 +429,7 @@
     echo "Phase 7: Running PyNEST tests."
     echo "------------------------------"
 
-    # If possible, we run using nosetests. To find out if nosetests work,
+    # If possible, we run using nosetests. To find out if nosetests works,
     # we proceed in two steps:
     # 1. Check if nosetests is available
     # 2. Check that nosetests supports --with-xunit by running nosetests.
@@ -442,22 +439,11 @@
     #    dummy directory to search for tests.
 
     if command -v @NOSETESTS@ >/dev/null 2>&1 && @PYTHON@ @NOSETESTS@ --with-xunit --xunit-file=/dev/null --where="${TEST_OUTDIR}" >/dev/null 2>&1; then
-
-<<<<<<< HEAD
-        echo
-        echo "  Using nosetests."
-        echo
-
 	# Find the path to PyNEST without actually importing it
 	PYNEST_TEST_DIR="$(@PYTHON@ -c "import importlib; print(importlib.util.find_spec('nest').submodule_search_locations[0])")/tests"
-        @PYTHON@ @NOSETESTS@ -v --with-xunit --xunit-file="${TEST_OUTDIR}/pynest_tests.xml" "${PYNEST_TEST_DIR}" 2>&1 \
-=======
-        @PYTHON@ @NOSETESTS@ -v \
-                   --with-xunit --xunit-testsuite-name="07_pynest_tests" --xunit-file="${TEST_OUTDIR}/07_pynest_tests.xml" \
-                   "${NEST_PYTHON_PREFIX:-@CMAKE_INSTALL_PREFIX@/@PYEXECDIR@}/nest/tests" 2>&1 \
->>>>>>> aab21a8c
+	XUNIT_FILE="${TEST_OUTDIR}/07_pynest_tests.xml"
+        @PYTHON@ @NOSETESTS@ -v --with-xunit --xunit-testsuite-name="07_pynest_tests" --xunit-file="${XUNIT_FILE}" "${PYNEST_TEST_DIR}" 2>&1 \
             | tee -a "${TEST_LOGFILE}" | grep -i --line-buffered "\.\.\. ok\|fail\|skip\|error" | sed 's/^/  /'
-
     else
         echo
         echo "  Not running PyNEST tests because nosetests is not available."
