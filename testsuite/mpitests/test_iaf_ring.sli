--- conflicted
+++ resolved
@@ -21,13 +21,8 @@
  */
 
 
-<<<<<<< HEAD
-/* BeginDocumentation
+/** @BeginDocumentation
 Name: testsuite::test_iaf_ring - test of iaf_psc_alpha spike interaction
-=======
-/** @BeginDocumentation
-Name: testsuite::test_iaf_ring - sli script for test of iaf_psc_alpha spike interaction
->>>>>>> 2b4bf681
 across multiple machines.
 
 Synopsis: nest_indirect test_iaf_ring  --> success
