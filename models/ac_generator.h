--- conflicted
+++ resolved
@@ -96,17 +96,15 @@
   void get_status( DictionaryDatum& ) const;
   void set_status( const DictionaryDatum& );
 
-<<<<<<< HEAD
   void set_local_device_id( const index ldid );
   index get_local_device_id() const;
-=======
+
   //! Allow multimeter to connect to local instances
   bool
   local_receiver() const
   {
     return true;
   }
->>>>>>> 04726d94
 
 private:
   void init_state_( const Node& );
@@ -192,12 +190,9 @@
   Parameters_ P_;
   State_ S_;
   Variables_ V_;
-<<<<<<< HEAD
+  Buffers_ B_;
 
   index local_device_id_;
-=======
-  Buffers_ B_;
->>>>>>> 04726d94
 };
 
 inline port
