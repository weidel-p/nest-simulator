/*
 *  aeif_cond_exp.h
 *
 *  This file is part of NEST.
 *
 *  Copyright (C) 2004 The NEST Initiative
 *
 *  NEST is free software: you can redistribute it and/or modify
 *  it under the terms of the GNU General Public License as published by
 *  the Free Software Foundation, either version 2 of the License, or
 *  (at your option) any later version.
 *
 *  NEST is distributed in the hope that it will be useful,
 *  but WITHOUT ANY WARRANTY; without even the implied warranty of
 *  MERCHANTABILITY or FITNESS FOR A PARTICULAR PURPOSE.  See the
 *  GNU General Public License for more details.
 *
 *  You should have received a copy of the GNU General Public License
 *  along with NEST.  If not, see <http://www.gnu.org/licenses/>.
 *
 */

#ifndef AEIF_COND_EXP_H
#define AEIF_COND_EXP_H

// Generated includes:
#include "config.h"

#ifdef HAVE_GSL

// External includes:
#include <gsl/gsl_errno.h>
#include <gsl/gsl_matrix.h>
#include <gsl/gsl_odeiv.h>

// Includes from nestkernel:
#include "archiving_node.h"
#include "connection.h"
#include "event.h"
#include "nest_types.h"
#include "recordables_map.h"
#include "ring_buffer.h"
#include "universal_data_logger.h"

/* BeginDocumentation
Name: aeif_cond_exp - Conductance based exponential integrate-and-fire neuron
                      model according to Brette and Gerstner (2005).

Description:

aeif_cond_exp is the adaptive exponential integrate and fire neuron
according to Brette and Gerstner (2005), with post-synaptic
conductances in the form of truncated exponentials.

This implementation uses the embedded 4th order Runge-Kutta-Fehlberg
solver with adaptive stepsize to integrate the differential equation.

The membrane potential is given by the following differential equation:
C dV/dt= -g_L(V-E_L)+g_L*Delta_T*exp((V-V_T)/Delta_T)-g_e(t)(V-E_e)
                                                     -g_i(t)(V-E_i)-w +I_e

and

tau_w * dw/dt= a(V-E_L) -W


Note that the spike detection threshold V_peak is automatically set to
V_th+10 mV to avoid numerical instabilites that may result from
setting V_peak too high.

Parameters:
The following parameters can be set in the status dictionary.

Dynamic state variables:
  V_m        double - Membrane potential in mV
  g_ex       double - Excitatory synaptic conductance in nS.
  g_in       double - Inhibitory synaptic conductance in nS.
  w          double - Spike-adaptation current in pA.

Membrane Parameters:
  C_m        double - Capacity of the membrane in pF
  t_ref      double - Duration of refractory period in ms.
  V_reset    double - Reset value for V_m after a spike. In mV.
  E_L        double - Leak reversal potential in mV.
  g_L        double - Leak conductance in nS.
  I_e        double - Constant external input current in pA.

Spike adaptation parameters:
  a          double - Subthreshold adaptation in nS.
  b          double - Spike-triggered adaptation in pA.
  Delta_T    double - Slope factor in mV
  tau_w      double - Adaptation time constant in ms
  V_t        double - Spike initiation threshold in mV
  V_peak     double - Spike detection threshold in mV.

Synaptic parameters
  E_ex       double - Excitatory reversal potential in mV.
  tau_syn_ex double - Rise time of excitatory synaptic conductance in ms (exp
                      function).
  E_in       double - Inhibitory reversal potential in mV.
  tau_syn_in double - Rise time of the inhibitory synaptic conductance in ms
                      (exp function).

Integration parameters
  gsl_error_tol  double - This parameter controls the admissible error of the
                          GSL integrator. Reduce it if NEST complains about
                          numerical instabilities.

Author: Adapted from aeif_cond_alpha by Lyle Muller

Sends: SpikeEvent

Receives: SpikeEvent, CurrentEvent, DataLoggingRequest

References: Brette R and Gerstner W (2005) Adaptive Exponential
            Integrate-and-Fire Model as an Effective Description of
            Neuronal Activity. J Neurophysiol 94:3637-3642

SeeAlso: iaf_cond_exp, aeif_cond_alpha
*/

namespace nest
{
/**
 * Function computing right-hand side of ODE for GSL solver if Delta_T != 0.
 * @note Must be declared here so we can befriend it in class.
 * @note Must have C-linkage for passing to GSL. Internally, it is
 *       a first-class C++ function, but cannot be a member function
 *       because of the C-linkage.
 * @note No point in declaring it inline, since it is called
 *       through a function pointer.
 * @param void* Pointer to model neuron instance.
 */
extern "C" int aeif_cond_exp_dynamics( double, const double*, double*, void* );

/**
 * Function computing right-hand side of ODE for GSL solver if Delta_T == 0.
 * @note Must be declared here so we can befriend it in class.
 * @note Must have C-linkage for passing to GSL. Internally, it is
 *       a first-class C++ function, but cannot be a member function
 *       because of the C-linkage.
 * @note No point in declaring it inline, since it is called
 *       through a function pointer.
 * @param void* Pointer to model neuron instance.
 */
extern "C" int
aeif_cond_exp_dynamics_DT0( double, const double*, double*, void* );

class aeif_cond_exp : public Archiving_Node
{

public:
  aeif_cond_exp();
  aeif_cond_exp( const aeif_cond_exp& );
  ~aeif_cond_exp();

  /**
   * Import sets of overloaded virtual functions.
   * @see Technical Issues / Virtual Functions: Overriding, Overloading, and
   * Hiding
   */
  using Node::handle;
  using Node::handles_test_event;

  port send_test_event( Node&, rport, synindex, bool );

  void handle( SpikeEvent& );
  void handle( CurrentEvent& );
  void handle( DataLoggingRequest& );

  port handles_test_event( SpikeEvent&, rport );
  port handles_test_event( CurrentEvent&, rport );
  port handles_test_event( DataLoggingRequest&, rport );

  void get_status( DictionaryDatum& ) const;
  void set_status( const DictionaryDatum& );

private:
  void init_state_( const Node& proto );
  void init_buffers_();
  void calibrate();
  void update( const Time&, const long, const long );

  // END Boilerplate function declarations ----------------------------

  // Friends --------------------------------------------------------

  // make dynamics function quasi-member
  friend int aeif_cond_exp_dynamics( double, const double*, double*, void* );

  // The next two classes need to be friends to access the State_ class/member
  friend class RecordablesMap< aeif_cond_exp >;
  friend class UniversalDataLogger< aeif_cond_exp >;

private:
  // ----------------------------------------------------------------

  //! Independent parameters
  struct Parameters_
  {
    double V_peak_;  //!< Spike detection threshold in mV
    double V_reset_; //!< Reset Potential in mV
    double t_ref_;   //!< Refractory period in ms

    double g_L;     //!< Leak Conductance in nS
    double C_m;     //!< Membrane Capacitance in pF
    double E_ex;    //!< Excitatory reversal Potential in mV
    double E_in;    //!< Inhibitory reversal Potential in mV
    double E_L;     //!< Leak reversal Potential (aka resting potential) in mV
    double Delta_T; //!< Slope faktor in ms.
    double tau_w;   //!< adaptation time-constant in ms.
    double a;       //!< Subthreshold adaptation in nS.
    double b;       //!< Spike-triggered adaptation in pA
    double V_th;    //!< Spike threshold in mV.
    double t_ref;   //!< Refractory period in ms.
    double tau_syn_ex; //!< Excitatory synaptic rise time.
    double tau_syn_in; //!< Excitatory synaptic rise time.
    double I_e;        //!< Intrinsic current in pA.

    double gsl_error_tol; //!< error bound for GSL integrator

    Parameters_(); //!< Sets default parameter values

    void get( DictionaryDatum& ) const; //!< Store current values in dictionary
    void set( const DictionaryDatum& ); //!< Set values from dicitonary
  };

public:
  // ----------------------------------------------------------------

  /**
   * State variables of the model.
   * @note Copy constructor and assignment operator required because
   *       of C-style array.
   */
  struct State_
  {
    /**
     * Enumeration identifying elements in state array State_::y_.
     * The state vector must be passed to GSL as a C array. This enum
     * identifies the elements of the vector. It must be public to be
     * accessible from the iteration function.
     */
    enum StateVecElems
    {
      V_M = 0,
      G_EXC, // 1
      G_INH, // 2
      W,     // 3
      STATE_VEC_SIZE
    };

    //! neuron state, must be C-array for GSL solver
    double y_[ STATE_VEC_SIZE ];
<<<<<<< HEAD
    int r_; //!< number of refractory steps remaining
=======
    unsigned int r_; //!< number of refractory steps remaining
>>>>>>> 1fd378f8

    State_( const Parameters_& ); //!< Default initialization
    State_( const State_& );
    State_& operator=( const State_& );

    void get( DictionaryDatum& ) const;
    void set( const DictionaryDatum&, const Parameters_& );
  };

  // ----------------------------------------------------------------

  /**
   * Buffers of the model.
   */
  struct Buffers_
  {
    Buffers_( aeif_cond_exp& );                  //!<Sets buffer pointers to 0
    Buffers_( const Buffers_&, aeif_cond_exp& ); //!<Sets buffer pointers to 0

    //! Logger for all analog data
    UniversalDataLogger< aeif_cond_exp > logger_;

    /** buffers and sums up incoming spikes/currents */
    RingBuffer spike_exc_;
    RingBuffer spike_inh_;
    RingBuffer currents_;

    /** GSL ODE stuff */
    gsl_odeiv_step* s_;    //!< stepping function
    gsl_odeiv_control* c_; //!< adaptive stepsize control function
    gsl_odeiv_evolve* e_;  //!< evolution function

    // IntergrationStep_ should be reset with the neuron on ResetNetwork,
    // but remain unchanged during calibration. Since it is initialized with
    // step_, and the resolution cannot change after nodes have been created,
    // it is safe to place both here.
    double step_;            //!< step size in ms
    double IntegrationStep_; //!< current integration time step, updated by GSL

    /**
     * Input current injected by CurrentEvent.
     * This variable is used to transport the current applied into the
     * _dynamics function computing the derivative of the state vector.
     * It must be a part of Buffers_, since it is initialized once before
     * the first simulation, but not modified before later Simulate calls.
     */
    double I_stim_;
  };

  // ----------------------------------------------------------------

  /**
   * Internal variables of the model.
   */
  struct Variables_
  {
<<<<<<< HEAD
    int RefractoryCounts_;
=======
    /**
     * Threshold detection for spike events: P.V_peak if Delta_T > 0.,
     * P.V_th if Delta_T == 0.
     */
    double V_peak;

    gsl_odeiv_system sys_; //!< struct describing the GSL system

    unsigned int refractory_counts_;
>>>>>>> 1fd378f8
  };

  // Access functions for UniversalDataLogger -------------------------------

  //! Read out state vector elements, used by UniversalDataLogger
  template < State_::StateVecElems elem >
  double
  get_y_elem_() const
  {
    return S_.y_[ elem ];
  }

  // ----------------------------------------------------------------

  Parameters_ P_;
  State_ S_;
  Variables_ V_;
  Buffers_ B_;

  //! Mapping of recordables names to access functions
  static RecordablesMap< aeif_cond_exp > recordablesMap_;
};

inline port
aeif_cond_exp::send_test_event( Node& target,
  rport receptor_type,
  synindex,
  bool )
{
  SpikeEvent e;
  e.set_sender( *this );

  return target.handles_test_event( e, receptor_type );
}

inline port
aeif_cond_exp::handles_test_event( SpikeEvent&, rport receptor_type )
{
  if ( receptor_type != 0 )
    throw UnknownReceptorType( receptor_type, get_name() );
  return 0;
}

inline port
aeif_cond_exp::handles_test_event( CurrentEvent&, rport receptor_type )
{
  if ( receptor_type != 0 )
    throw UnknownReceptorType( receptor_type, get_name() );
  return 0;
}

inline port
aeif_cond_exp::handles_test_event( DataLoggingRequest& dlr,
  rport receptor_type )
{
  if ( receptor_type != 0 )
    throw UnknownReceptorType( receptor_type, get_name() );
  return B_.logger_.connect_logging_device( dlr, recordablesMap_ );
}

inline void
aeif_cond_exp::get_status( DictionaryDatum& d ) const
{
  P_.get( d );
  S_.get( d );
  Archiving_Node::get_status( d );

  ( *d )[ names::recordables ] = recordablesMap_.get_list();
}

inline void
aeif_cond_exp::set_status( const DictionaryDatum& d )
{
  Parameters_ ptmp = P_; // temporary copy in case of errors
  ptmp.set( d );         // throws if BadProperty
  State_ stmp = S_;      // temporary copy in case of errors
  stmp.set( d, ptmp );   // throws if BadProperty

  // We now know that (ptmp, stmp) are consistent. We do not
  // write them back to (P_, S_) before we are also sure that
  // the properties to be set in the parent class are internally
  // consistent.
  Archiving_Node::set_status( d );

  // if we get here, temporaries contain consistent set of properties
  P_ = ptmp;
  S_ = stmp;
}

} // namespace

#endif // HAVE_GSL
#endif // AEIF_COND_EXP_H<|MERGE_RESOLUTION|>--- conflicted
+++ resolved
@@ -252,11 +252,7 @@
 
     //! neuron state, must be C-array for GSL solver
     double y_[ STATE_VEC_SIZE ];
-<<<<<<< HEAD
-    int r_; //!< number of refractory steps remaining
-=======
     unsigned int r_; //!< number of refractory steps remaining
->>>>>>> 1fd378f8
 
     State_( const Parameters_& ); //!< Default initialization
     State_( const State_& );
@@ -313,9 +309,6 @@
    */
   struct Variables_
   {
-<<<<<<< HEAD
-    int RefractoryCounts_;
-=======
     /**
      * Threshold detection for spike events: P.V_peak if Delta_T > 0.,
      * P.V_th if Delta_T == 0.
@@ -325,7 +318,6 @@
     gsl_odeiv_system sys_; //!< struct describing the GSL system
 
     unsigned int refractory_counts_;
->>>>>>> 1fd378f8
   };
 
   // Access functions for UniversalDataLogger -------------------------------
