--- conflicted
+++ resolved
@@ -23,18 +23,11 @@
 #ifndef PP_POP_PSC_DELTA_H
 #define PP_POP_PSC_DELTA_H
 
-<<<<<<< HEAD
 // Includes from librandom:
 #include "binomial_randomdev.h"
 
 // Includes from nestkernel:
 #include "archiving_node.h"
-=======
-#include "nest.h"
-#include "event.h"
-#include "node.h"
-#include "ring_buffer.h"
->>>>>>> 7ed0fd07
 #include "connection.h"
 #include "event.h"
 #include "nest_types.h"
