/*
*  state_separation_connection.h
*
*  This file is part of NEST.
*
*  Copyright (C) 2004 The NEST Initiative
*
*  NEST is free software: you can redistribute it and/or modify
*  it under the terms of the GNU General Public License as published by
*  the Free Software Foundation, either version 2 of the License, or
*  (at your option) any later version.
*
*  NEST is distributed in the hope that it will be useful,
*  but WITHOUT ANY WARRANTY; without even the implied warranty of
*  MERCHANTABILITY or FITNESS FOR A PARTICULAR PURPOSE.  See the
*  GNU General Public License for more details.
*
*  You should have received a copy of the GNU General Public License
*  along with NEST.  If not, see <http://www.gnu.org/licenses/>.
*
*/

#ifndef STATE_SEPARATION_H
#define STATE_SEPARATION_H

/* BeginDocumentation

  Name: stdp_dopamine_synapse - Synapse type for dopamine-modulated
                                spike-timing dependent plasticity.

  Description:
  stdp_dopamine_synapse is a connection to create synapses with
  dopamine-modulated spike-timing dependent plasticity (used as a
  benchmark model in [1], based on [2]). The dopaminergic signal is a
  low-pass filtered version of the spike rate of a user-specific pool
  of neurons. The spikes emitted by the pool of dopamine neurons are
  delivered to the synapse via the assigned volume transmitter. The
  dopaminergic dynamics is calculated in the synapse itself.

  Examples:
  /volume_transmitter Create /vol Set
  /iaf_neuron Create /pre_neuron Set
  /iaf_neuron Create /post_neuron Set
  /iaf_neuron Create /neuromod_neuron Set
  /stdp_dopamine_synapse  << /vt vol >>  SetDefaults
  neuromod_neuron vol Connect
  pre_neuron post_neuron /stdp_dopamine_synapse Connect

  Parameters:
    Common properties:
          vt        long   - ID of volume_transmitter collecting the spikes
                             from the pool of dopamine releasing neurons and
                             transmitting the spikes to the synapse. A value of
                             -1 indicates that no volume transmitter has been
                             assigned.
          A_plus    double - Amplitude of weight change for facilitation
          A_minus   double - Amplitude of weight change for depression
          tau_plus  double - STDP time constant for facilitation in ms
          tau_c     double - Time constant of eligibility trace in ms
          tau_n     double - Time constant of dopaminergic trace in ms
          b         double - Dopaminergic baseline concentration
          Wmin      double - Minimal synaptic weight
          Wmax      double - Maximal synaptic weight

    Individual properties:
          c         double - eligibility trace
          n         double - neuromodulator concentration

  Remarks:
    The common properties can only be set by SetDefaults and apply to all
    synapses of the model.

  References:
  [1] Potjans W, Morrison A and Diesmann M (2010). Enabling
      functional neural circuit simulations with distributed
      computing of neuromodulated plasticity.
      Front. Comput. Neurosci. 4:141. doi:10.3389/fncom.2010.00141
  [2] Izhikevich, E.M. (2007). Solving the distal reward problem
      through linkage of STDP and dopamine signaling. Cereb. Cortex,
      17(10), 2443-2452.

  Transmits: SpikeEvent

  Author: Susanne Kunkel
  Remarks:
  - based on an earlier version by Wiebke Potjans
  - major changes to code after code revision in Apr 2013

  SeeAlso: volume_transmitter
*/

/* 
* Needed quantities:
* Presynaptic activity: Kplus_
* Postsynaptic activity: Kminus_ (computed in target neuron)
* dopamine concentration: n_
* synaptic weight: weight_
* last update: t_last_update_
*
* Assume:
* Kplus_ and n_ and weight_ are already updated to t_last_update_ 
* There was no presynaptic spike between t_last_update_ and the current update step
* 
* 
* Pseudocode
*
* function send():
*     t_now = time of current presynaptic spike
*     dopa_spikes = get all dopamine spike from the volume transmitter
*     process_dopa_spikes()
*     e()
*
*
* function trigger_update_weight(dopa_spikes):
*     limit dopa spikes to first dopa spike later than t_last_update_
*     process_dopa_spikes() 
* 
*
* function process_dopa_spikes():
*     for t_dopa in [dopa_spikes, t_now]:
*         post_spikes = target->getHistory(t_last_update_, t_dopa)
*         for t_s in [post_spikes, t_dopa]:
*             Kminus_ = get Kminus_ at time t_last_update_
*
*             needed_t0 = check_if_update_weight_needed() 
*             propagate Kplus_, Kminus_, n_ to t_s in temporary variables 
*             needed_t1 = check_if_update_weight_needed() 
*
*             if needed_t0 == "facilitate":
*                  t_update_until = calc_update_needed_until(t_s)
*                  facilitate(t_last_update_, t_update_until)
*             if needed_t0 == "no update needed" and needed_t1 == "facilitate":
*                  t_update_from = calc_update_needed_from(t_s)
*                  facilitate(t_update_from, t_s)
*             
*             if needed_t0 == "depress":
*                  t_update_until = calc_update_needed_until(t_s)
*                  depress(t_last_update_, t_update_until)
*             if needed_t0 == "no update needed" and needed_t1 == "depress":
*                  t_update_from = calc_update_needed_from(t_s)
*                  depress(t_update_from, t_s)
*             if needed_t0 == "facilitate" and needed_t1 == "depress":
*                  t_update_until = calc_update_needed_until(t_s)
*                  facilitate(t_last_update_, t_update_until)
*                  t_update_from = calc_update_needed_from(t_s)
*                  depress(t_update_from, t_s)
*            
*
*             
*             t_last_update_ = t_s
*             update Kplus_, n_ according to temporary values
*             n_ += 1
*             Kplus += 1
*
*
*
* 
* function check_if_update_weight_needed():
*         if n_ > n_upper_threshold:
*             if Kminus_ > Kminus_threshold and Kplus > Kplus_threshold:
*                 return "facilitate"
*             else:
*                 return "no update needed"
*         if n < n_lower_threshold:
*             if Kminus_ > Kminus_threshold and Kplus > Kplus_threshold:
*                 return "depress"
*             else:
*                 return "no update needed"
*
*
* function facilitate(t0, t1):
*     dt = t1 - t0
*     // additive rule
*     weight_ += A * Kminus_ * Kplus_ / -(1/tau_minus + 1/tau_plus) * (np.exp(-dt/tau_minus) * np.exp(-dt/tau_plus) - 1)
*
*
* function depress(t0, t1):
*     dt = t1 - t0
*     // additive rule
*     weight_ -= A *  Kminus_ * Kplus_ / -(1/tau_minus + 1/tau_plus) * (np.exp(-dt/tau_minus) * np.exp(-dt/tau_plus) - 1)
*
*
*
* function calc_update_needed_from(t1)
*     t_threshold_cross_n = -tau_n * ln(n_lower_threshold / n_)
*     return min(t_threshold_cross_n, t1)
*
*
*
* function calc_update_needed_until(t1)
*     t_threshold_cross_K_minus = -tau_minus * ln(Kminus_threshold / Kminus)
*     t_threshold_cross_K_plus = -tau_plus * ln(Kplus_threshold / Kplus)
*     if n_ > n_upper_threshold:
*         t_threshold_cross_n = -tau_n * ln(n_upper_threshold / n_)
*     else:
*         t_threshold_cross_n = t1 
*
*     return min(t_threshold_cross_K_minus, t_threshold_cross_K_plus, t_threshold_cross_n, t1)
*     
*         
*
*
*/




// Includes from libnestutil:
#include "numerics.h"

// Includes from models:
#include "volume_transmitter.h"

// Includes from nestkernel:
#include "connection.h"
#include "spikecounter.h"

#include <iostream> 
#include <cmath>

namespace nest
{

/**
* Class containing the common properties for all synapses of type dopamine
* connection.
*/
class StateSeparationCommonProperties : public CommonSynapseProperties
{
public:
 /**
  * Default constructor.
  * Sets all property values to defaults.
  */
 StateSeparationCommonProperties();

 /**
  * Get all properties and put them into a dictionary.
  */
 void get_status( DictionaryDatum& d ) const;

 /**
  * Set properties from the values given in dictionary.
  */
 void set_status( const DictionaryDatum& d, ConnectorModel& cm );

 Node* get_node();

 long get_vt_gid() const;

 volume_transmitter* vt_;
 double A_;
 double tau_short_;
 double tau_long_;
 double tau_n_;
 double b_;
 double n_threshold_;
 double Wmin_;
 double Wmax_;
 double LTD_scaling_;
 double tau_decay_;
 double weight0_;
};

inline long
StateSeparationCommonProperties::get_vt_gid() const
{
 if ( vt_ != 0 )
   return vt_->get_gid();
 else
   return -1;
}

/**
* Class representing an StateSeparationConnection with homogeneous parameters,
* i.e. parameters are the same for all synapses.
*/
template < typename targetidentifierT >
class StateSeparationConnection : public Connection< targetidentifierT >
{

public:
 typedef StateSeparationCommonProperties CommonPropertiesType;
 typedef Connection< targetidentifierT > ConnectionBase;

 /**
  * Default Constructor.
  * Sets default values for all parameters. Needed by GenericConnectorModel.
  */
 StateSeparationConnection();

 /**
  * Copy constructor from a property object.
  * Needs to be defined properly in order for GenericConnector to work.
  */
 StateSeparationConnection( const StateSeparationConnection& );

 // Explicitly declare all methods inherited from the dependent base
 // ConnectionBase. This avoids explicit name prefixes in all places these
 // functions are used. Since ConnectionBase depends on the template parameter,
 // they are not automatically found in the base class.
 using ConnectionBase::get_delay;
 using ConnectionBase::get_delay_steps;
 using ConnectionBase::get_rport;
 using ConnectionBase::get_target;

 /**
  * Get all properties of this connection and put them into a dictionary.
  */
 void get_status( DictionaryDatum& d ) const;

 /**
  * Set properties of this connection from the values given in dictionary.
  */
 void set_status( const DictionaryDatum& d, ConnectorModel& cm );

 /**
  * Send an event to the receiver of this connection.
  * \param e The event to send
  */
 void send( Event& e, thread t, double_t, const StateSeparationCommonProperties& cp );

 void trigger_update_weight( thread t,
   const std::vector< spikecounter >& dopa_spikes,
   double t_trig,
   const StateSeparationCommonProperties& cp );

 class ConnTestDummyNode : public ConnTestDummyNodeBase
 {
 public:
   // Ensure proper overriding of overloaded virtual functions.
   // Return values from functions are ignored.
   using ConnTestDummyNodeBase::handles_test_event;
   port
   handles_test_event( SpikeEvent&, rport )
   {
     return invalid_port_;
   }
 };

 /*
  * This function calls check_connection on the sender and checks if the
  * receiver accepts the event type and receptor type requested by the sender.
  * Node::check_connection() will either confirm the receiver port by returning
  * true or false if the connection should be ignored.
  * We have to override the base class' implementation, since for STDP
  * connections we have to call register_stdp_pl_connection on the target
  * neuron to inform the Archiver to collect spikes for this connection.
  * Further, the STDP dopamine synapse requires a volume transmitter to be set
  * before any simulation is performed. Checking this satisfies ticket #926.
  *
  * \param s The source node
  * \param r The target node
  * \param receptor_type The ID of the requested receptor type
  * \param t_lastspike last spike produced by presynaptic neuron (in ms)
  */
 void
 check_connection( Node& s,
   Node& t,
   rport receptor_type,
   double t_lastspike,
   const CommonPropertiesType& cp )
 {
   if ( cp.vt_ == 0 )
     throw BadProperty(
       "No volume transmitter has been assigned to the synapse." );

   ConnTestDummyNode dummy_target;
   ConnectionBase::check_connection_( dummy_target, s, t, receptor_type );

   t.register_stdp_connection( t_lastspike - get_delay() );
 }

 void
 set_weight( double w )
 {
   weight_ = w;
 }

private:
 void process_dopa_spikes_(
   thread t,
   double t1,
   const std::vector< spikecounter >& dopa_spikes,
   const StateSeparationCommonProperties& cp);

 void process_next_(
   thread t,
   double t0,
   double t1,
   const StateSeparationCommonProperties& cp );


 // data members of each connection
 double weight_;
 double Kplus_short_;
 double Kplus_long_;
 double n_;


 // time of last update, which is either time of last presyn. spike or
 // time-driven update
 double t_last_update_;
 int dopa_spikes_idx_;
};

//
// Implementation of class StateSeparationConnection.
//

template < typename targetidentifierT >
StateSeparationConnection< targetidentifierT >::StateSeparationConnection()
 : ConnectionBase()
 , weight_( 1.0 )
 , Kplus_short_( 0.0 )
 , Kplus_long_( 0.0 )
 , n_( 0.0 )
 , dopa_spikes_idx_( 0 )
 , t_last_update_( 0.0 )
{
}

template < typename targetidentifierT >
StateSeparationConnection< targetidentifierT >::StateSeparationConnection(
 const StateSeparationConnection& rhs )
 : ConnectionBase( rhs )
 , weight_( rhs.weight_ )
 , Kplus_short_( rhs.Kplus_short_ )
 , Kplus_long_( rhs.Kplus_long_ )
 , n_( rhs.n_ )
 , dopa_spikes_idx_( rhs.dopa_spikes_idx_ )
 , t_last_update_( rhs.t_last_update_ )
{
}

template < typename targetidentifierT >
void
StateSeparationConnection< targetidentifierT >::get_status( DictionaryDatum& d ) const
{

 // base class properties, different for individual synapse
 ConnectionBase::get_status( d );
 def< double >( d, names::weight, weight_ );

 // own properties, different for individual synapse
 def< double >( d, "n", n_ );
 def< double >( d, "Kplus_short", Kplus_short_ );
 def< double >( d, "Kplus_long", Kplus_long_ );
}

template < typename targetidentifierT >
void
StateSeparationConnection< targetidentifierT >::set_status( const DictionaryDatum& d,
 ConnectorModel& cm )
{
 // base class properties
 ConnectionBase::set_status( d, cm );
 updateValue< double >( d, names::weight, weight_ );

 updateValue< double >( d, "n", n_ );
 updateValue< double >( d, "Kplus_short", Kplus_short_ );
 updateValue< double >( d, "Kplus_long", Kplus_long_ );
}




template < typename targetidentifierT >
inline void
StateSeparationConnection< targetidentifierT >::process_next_(
 thread t,
 double t0,
 double t1,
 const StateSeparationCommonProperties& cp )
{
  //std::cout << t0 << " " << t1 << std::endl;

  assert(t1 >= t0);
  Node* target = get_target( t );

  // update all traces to  t0
  double Kminus_short = target->get_firing_rate_short( t0 );
  //double Kminus_long = target->get_firing_rate_long( t0 );


  // calculate decay before weight update
  if (cp.tau_decay_ > 0.){
<<<<<<< HEAD
    if (weight_ > weight0_) {
        weight_ -= (weight_ - cp.weight0_) * ( 1 - std::exp( (t0 - t1) / cp.tau_decay_ ) );

        if (weight_ < weight0_)
            weight_ = weight0_;
=======
    if (weight_ > cp.weight0_) {
        weight_ -= (weight_ - cp.weight0_) * ( 1 - std::exp( (t0 - t1) / cp.tau_decay_ ) );

        if (weight_ < cp.weight0_)
            weight_ = cp.weight0_;
>>>>>>> d3fe006f
    }
    else{
        weight_ -= (weight_ - cp.weight0_) * ( 1 - std::exp( (t0 - t1) / cp.tau_decay_ ) );

<<<<<<< HEAD
        if (weight_ > weight0_)
            weight_ = weight0_;
=======
        if (weight_ > cp.weight0_)
            weight_ = cp.weight0_;
>>>>>>> d3fe006f
    }
  }


  double n_diff = n_ - cp.n_threshold_;

  // update weight 
  //double dw = cp.A_ * (Kplus_short_ * Kminus_short - Kplus_long_ * Kminus_long) * 
  //                    std::pow(n_diff, 2) * (t1 - t0); 
  
  double dw = 0;
  if (Kminus_short > cp.b_){
      dw = cp.A_ * Kplus_short_* n_diff;
  }

  if (dw > 0){
      weight_ += dw;
  }
  else{
      weight_ += dw * cp.LTD_scaling_;
  }

  //if (dw > 0){
  //    weight_ += (1 - (weight_ - cp.Wmin_) / (cp.Wmax_ - cp.Wmin_) ) * dw;
  //}
  //else{
  //    weight_ += ((weight_ - cp.Wmin_) / (cp.Wmax_ - cp.Wmin_) ) * dw;
  //}


 if ( weight_ > cp.Wmax_ ){
   weight_ = cp.Wmax_;
 }
 if ( weight_ < cp.Wmin_){
   weight_ = cp.Wmin_;
 }

 // propagate Kplus_, Kminus_, n_ to t1 
 Kplus_short_ *= std::exp( ( t0 - t1 ) / cp.tau_short_ );
 //Kplus_long_ *= std::exp( ( t0 - t1 ) / cp.tau_long_ );


 n_ = n_ * std::exp( ( t0 - t1) / cp.tau_n_ );

}



template < typename targetidentifierT >
inline void
StateSeparationConnection< targetidentifierT >::process_dopa_spikes_(
 thread t,
 double t1,
 const std::vector< spikecounter >& dopa_spikes,
 const StateSeparationCommonProperties& cp )
{

 Node* target = get_target( t );


 std::deque< histentry >::iterator start;
 std::deque< histentry >::iterator finish;

 for(std::vector< spikecounter >::const_iterator it = dopa_spikes.begin(); it != dopa_spikes.end(); ++it) {
   if (it->spike_time_ <= t_last_update_ or it->spike_time_ > t1)
       continue;
 
   // get history of postsynaptic neuron
   target->get_history( t_last_update_,
   it->spike_time_,
   &start,
   &finish );
   while ( start != finish )
   {
       //std::cout << "process post spike " << n_ << std::endl;
      process_next_(t, t_last_update_, start->t_, cp);

      t_last_update_ = start->t_;
      ++start;

   }
   
   process_next_(t, t_last_update_, it->spike_time_, cp);
   n_ += it->multiplicity_ / cp.tau_n_; 
   // std::cout << "process dopa spike " << n_ << std::endl;
   t_last_update_ = it->spike_time_;
 }



}

/**
* Send an event to the receiver of this connection.
* \param e The event to send
* \param p The port under which this connection is stored in the Connector.
* \param t_lastspike Time point of last spike emitted
*/
template < typename targetidentifierT >
inline void
StateSeparationConnection< targetidentifierT >::send( Event& e,
 thread t,
 double_t,
 const StateSeparationCommonProperties& cp )
{

 Node* target = get_target( t );
 // t_lastspike_ = 0 initially

 double t_spike = e.get_stamp().get_ms();


 // get history of dopamine spikes
 const std::vector< spikecounter >& dopa_spikes = cp.vt_->deliver_spikes();

 process_dopa_spikes_(t, t_spike,  dopa_spikes, cp);

 if (t_spike > t_last_update_){
 //    std::cout << "ERRER " << t_last_update_ << " " << t_spike << std::endl;
     process_next_(t, t_last_update_, t_spike, cp);
     t_last_update_ = t_spike;
 }



 double Kminus_short = target->get_firing_rate_short( t_spike );
 //double Kminus_long = target->get_firing_rate_long( t_spike );

 e.set_receiver( *target );
 e.set_weight( weight_ );
 e.set_delay( get_delay_steps() );
 e.set_rport( get_rport() );
 e.set_Kplus_short( Kplus_short_ );
 e.set_Kplus_long( Kplus_short_ ); //TODO fix
 e.set_Kminus_short( Kminus_short );
 e.set_Kminus_long( Kminus_short ); //TODO fix
 e.set_dopa( n_ );
 e();

 Kplus_short_ += 1./cp.tau_short_;
 //Kplus_long_ += 1./cp.tau_long_;
 t_last_update_ = t_spike;
}

template < typename targetidentifierT >
inline void
StateSeparationConnection< targetidentifierT >::trigger_update_weight( thread t,
 const std::vector< spikecounter >& dopa_spikes,
 const double t_trig,
 const StateSeparationCommonProperties& cp )
{

 process_dopa_spikes_(t, t_trig, dopa_spikes, cp);
 process_next_(t, t_last_update_, t_trig, cp);
 t_last_update_ = t_trig;


}





} // of namespace nest

#endif // of #ifndef STATE_SEPARATION_H<|MERGE_RESOLUTION|>--- conflicted
+++ resolved
@@ -485,30 +485,17 @@
 
   // calculate decay before weight update
   if (cp.tau_decay_ > 0.){
-<<<<<<< HEAD
-    if (weight_ > weight0_) {
-        weight_ -= (weight_ - cp.weight0_) * ( 1 - std::exp( (t0 - t1) / cp.tau_decay_ ) );
-
-        if (weight_ < weight0_)
-            weight_ = weight0_;
-=======
     if (weight_ > cp.weight0_) {
         weight_ -= (weight_ - cp.weight0_) * ( 1 - std::exp( (t0 - t1) / cp.tau_decay_ ) );
 
         if (weight_ < cp.weight0_)
             weight_ = cp.weight0_;
->>>>>>> d3fe006f
     }
     else{
         weight_ -= (weight_ - cp.weight0_) * ( 1 - std::exp( (t0 - t1) / cp.tau_decay_ ) );
 
-<<<<<<< HEAD
-        if (weight_ > weight0_)
-            weight_ = weight0_;
-=======
         if (weight_ > cp.weight0_)
             weight_ = cp.weight0_;
->>>>>>> d3fe006f
     }
   }
 
