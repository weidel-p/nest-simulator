--- conflicted
+++ resolved
@@ -81,13 +81,9 @@
 #include "parrot_neuron.h"
 #include "pp_pop_psc_delta.h"
 #include "pp_psc_delta.h"
-<<<<<<< HEAD
-#include "spike_response_0.h"
-=======
 #include "siegert_neuron.h"
 #include "sigmoid_rate.h"
 #include "sigmoid_rate_gg_1998.h"
->>>>>>> 8a58aede
 #include "gif_psc_exp.h"
 #include "gif_psc_exp_multisynapse.h"
 #include "gif_cond_exp.h"
@@ -142,7 +138,6 @@
 #include "stdp_connection_hom.h"
 #include "stdp_triplet_connection.h"
 #include "stdp_dopa_connection.h"
-#include "state_separation_connection.h"
 #include "dopa_connection.h"
 #include "stdp_pl_connection_hom.h"
 #include "tsodyks2_connection.h"
@@ -307,8 +302,6 @@
   kernel().model_manager.register_node_model< global_volume_transmitter >(
     "global_volume_transmitter" );
 
-  kernel().model_manager.register_node_model< spike_response_0 >( "SRM0" );
-
   // Create voltmeter as a multimeter pre-configured to record V_m.
   /*BeginDocumentation
   Name: voltmeter - Device to record membrane potential from neurons.
@@ -696,9 +689,9 @@
       "stdp_dopamine_synapse_hpc" );
 
   /* BeginDocumentation
-     Name: state_separation_synapse_hpc - Variant of state_separation_synapse with low
+     Name: dopa_synapse_hpc - Variant of dopa_synapse with low
      memory consumption.
-     SeeAlso: synapsedict, state_separation_synapse, static_synapse_hpc
+     SeeAlso: synapsedict, dopa_synapse, static_synapse_hpc
   */
   kernel()
     .model_manager
@@ -709,21 +702,6 @@
     .register_connection_model< DopaConnection< TargetIdentifierIndex > >(
       "dopa_synapse_hpc" );
 
-
-
-  /* BeginDocumentation
-     Name: state_separation_synapse_hpc - Variant of state_separation_synapse with low
-     memory consumption.
-     SeeAlso: synapsedict, state_separation_synapse, static_synapse_hpc
-  */
-  kernel()
-    .model_manager
-    .register_connection_model< StateSeparationConnection< TargetIdentifierPtrRport > >(
-      "state_separation_synapse" );
-  kernel()
-    .model_manager
-    .register_connection_model< StateSeparationConnection< TargetIdentifierIndex > >(
-      "state_separation_synapse_hpc" );
 
   /* BeginDocumentation
      Name: vogels_sprekeler_synapse_hpc - Variant of vogels_sprekeler_synapse
