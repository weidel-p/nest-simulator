/*
 *  cont_delay_connection_impl.h
 *
 *  This file is part of NEST.
 *
 *  Copyright (C) 2004 The NEST Initiative
 *
 *  NEST is free software: you can redistribute it and/or modify
 *  it under the terms of the GNU General Public License as published by
 *  the Free Software Foundation, either version 2 of the License, or
 *  (at your option) any later version.
 *
 *  NEST is distributed in the hope that it will be useful,
 *  but WITHOUT ANY WARRANTY; without even the implied warranty of
 *  MERCHANTABILITY or FITNESS FOR A PARTICULAR PURPOSE.  See the
 *  GNU General Public License for more details.
 *
 *  You should have received a copy of the GNU General Public License
 *  along with NEST.  If not, see <http://www.gnu.org/licenses/>.
 *
 */

#ifndef CONT_DELAY_CONNECTION_IMPL_H
#define CONT_DELAY_CONNECTION_IMPL_H

#include "cont_delay_connection.h"

// Includes from nestkernel:
#include "common_synapse_properties.h"
#include "connector_model.h"
#include "event.h"

// Includes from sli:
#include "dictdatum.h"


namespace nest
{

template < typename targetidentifierT >
ContDelayConnection< targetidentifierT >::ContDelayConnection()
  : ConnectionBase()
  , weight_( 1.0 )
  , delay_offset_( 0.0 )
{
}

template < typename targetidentifierT >
ContDelayConnection< targetidentifierT >::ContDelayConnection(
  const ContDelayConnection& rhs )
  : ConnectionBase( rhs )
  , weight_( rhs.weight_ )
  , delay_offset_( rhs.delay_offset_ )
{
}

template < typename targetidentifierT >
void
ContDelayConnection< targetidentifierT >::get_status( DictionaryDatum& d ) const
{
  ConnectionBase::get_status( d );

  def< double_t >( d, names::weight, weight_ );
  def< double_t >( d,
    names::delay,
    Time( Time::step( get_delay_steps() ) ).get_ms() - delay_offset_ );
  def< long_t >( d, names::size_of, sizeof( *this ) );
}

template < typename targetidentifierT >
void
ContDelayConnection< targetidentifierT >::set_status( const DictionaryDatum& d,
  ConnectorModel& cm )
{
  ConnectionBase::set_status( d, cm );

  updateValue< double_t >( d, names::weight, weight_ );

  // set delay if mentioned
  double_t delay;

  if ( updateValue< double_t >( d, names::delay, delay ) )
  {

    const double_t h = Time::get_resolution().get_ms();

    double_t int_delay;
    const double_t frac_delay = std::modf( delay / h, &int_delay );

    if ( frac_delay == 0 )
    {
<<<<<<< HEAD
      kernel()
        .connection_builder_manager.get_delay_checker()
        .assert_valid_delay_ms( delay );
=======
      kernel().connection_manager.get_delay_checker().assert_valid_delay_ms( delay );
>>>>>>> fdfed898
      set_delay_steps( Time::delay_ms_to_steps( delay ) );
      delay_offset_ = 0.0;
    }
    else
    {
      const long_t lowerbound = static_cast< long_t >( int_delay );
<<<<<<< HEAD
      kernel()
        .connection_builder_manager.get_delay_checker()
        .assert_two_valid_delays_steps( lowerbound, lowerbound + 1 );
=======
      kernel().connection_manager.get_delay_checker().assert_two_valid_delays_steps(
        lowerbound, lowerbound + 1 );
>>>>>>> fdfed898
      set_delay_steps( lowerbound + 1 );
      delay_offset_ = h * ( 1.0 - frac_delay );
    }
  }
}

} // of namespace nest

#endif // #ifndef CONT_DELAY_CONNECTION_IMPL_H<|MERGE_RESOLUTION|>--- conflicted
+++ resolved
@@ -89,27 +89,17 @@
 
     if ( frac_delay == 0 )
     {
-<<<<<<< HEAD
-      kernel()
-        .connection_builder_manager.get_delay_checker()
-        .assert_valid_delay_ms( delay );
-=======
-      kernel().connection_manager.get_delay_checker().assert_valid_delay_ms( delay );
->>>>>>> fdfed898
+      kernel().connection_manager.get_delay_checker().assert_valid_delay_ms(
+        delay );
       set_delay_steps( Time::delay_ms_to_steps( delay ) );
       delay_offset_ = 0.0;
     }
     else
     {
       const long_t lowerbound = static_cast< long_t >( int_delay );
-<<<<<<< HEAD
       kernel()
-        .connection_builder_manager.get_delay_checker()
+        .connection_manager.get_delay_checker()
         .assert_two_valid_delays_steps( lowerbound, lowerbound + 1 );
-=======
-      kernel().connection_manager.get_delay_checker().assert_two_valid_delays_steps(
-        lowerbound, lowerbound + 1 );
->>>>>>> fdfed898
       set_delay_steps( lowerbound + 1 );
       delay_offset_ = h * ( 1.0 - frac_delay );
     }
