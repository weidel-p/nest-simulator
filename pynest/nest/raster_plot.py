--- conflicted
+++ resolved
@@ -193,12 +193,6 @@
         if not len(ts):
             raise nest.kernel.NESTError("No events recorded!")
 
-<<<<<<< HEAD
-=======
-        if plot_lid:
-            gids = [nest.hl_api.GetLID([x]) for x in gids]
-
->>>>>>> 2b4bf681
         if "title" not in kwargs:
             kwargs["title"] = "Raster plot from device '%i'" % nest.GetStatus(
                 detec[0], 'global_id')[0]
