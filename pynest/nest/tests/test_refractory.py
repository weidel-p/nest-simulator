--- conflicted
+++ resolved
@@ -172,42 +172,6 @@
         '''
         Check that refractory time implementation is correct.
         '''
-<<<<<<< HEAD
-        # randomly set a refractory period
-        t_ref = resolution * np.random.randint(min_steps, max_steps)
-        # create the neuron and devices
-        nparams = {"t_ref": t_ref}
-        neuron = nest.Create(model, params=nparams)
-        name_Vm = "V_m.s" if model == "iaf_cond_alpha_mc" else "V_m"
-        vm_params = {"interval": resolution, "record_from": [name_Vm]}
-        vm = nest.Create("voltmeter", params=vm_params)
-        sd = nest.Create("spike_detector")
-        cg = nest.Create("dc_generator", params={"amplitude": 900.})
-        # for models that do not clamp V_m, use very large current to trigger
-        # almost immediate spiking => t_ref almost equals interspike
-        if model in neurons_interspike_ps:
-            nest.SetStatus(cg, "amplitude", 10000000.)
-        elif model in neurons_interspike:
-            nest.SetStatus(cg, "amplitude", 2000.)
-        # connect them and simulate
-        nest.Connect(vm, neuron)
-        nest.Connect(cg, neuron, syn_spec=add_connect_param.get(model, {}))
-        nest.Connect(neuron, sd)
-
-        nest.Simulate(simtime)
-
-        # get and compare t_ref
-        t_ref_sim = self.compute_reftime(model, sd, vm, neuron)
-
-        # approximate result for precise spikes (interpolation error)
-        if model in neurons_interspike_ps:
-            self.assertAlmostEqual(t_ref, t_ref_sim, places=3,
-                                   msg='''Error in model {}:
-                                   {} != {}'''.format(model, t_ref, t_ref_sim))
-        else:
-            self.assertAlmostEqual(t_ref, t_ref_sim, msg='''Error in model {}:
-                                   {} != {}'''.format(model, t_ref, t_ref_sim))
-=======
         for model in tested_models:
             self.reset()
 
@@ -223,7 +187,7 @@
             name_Vm = "V_m.s" if model == "iaf_cond_alpha_mc" else "V_m"
             vm_params = {"interval": resolution, "record_from": [name_Vm]}
             vm = nest.Create("voltmeter", params=vm_params)
-            sd = nest.Create("spike_detector", params={'precise_times': True})
+            sd = nest.Create("spike_detector")
             cg = nest.Create("dc_generator", params={"amplitude": 900.})
 
             # For models that do not clamp V_m, use very large current to
@@ -258,7 +222,6 @@
                                        msg='''Error in model {}:
                                        {} != {}'''.format(
                                            model, t_ref, t_ref_sim))
->>>>>>> 18f25d59
 
 
 # --------------------------------------------------------------------------- #
