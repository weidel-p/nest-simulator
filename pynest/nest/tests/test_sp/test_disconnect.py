# -*- coding: utf-8 -*-
#
# test_disconnect.py
#
# This file is part of NEST.
#
# Copyright (C) 2004 The NEST Initiative
#
# NEST is free software: you can redistribute it and/or modify
# it under the terms of the GNU General Public License as published by
# the Free Software Foundation, either version 2 of the License, or
# (at your option) any later version.
#
# NEST is distributed in the hope that it will be useful,
# but WITHOUT ANY WARRANTY; without even the implied warranty of
# MERCHANTABILITY or FITNESS FOR A PARTICULAR PURPOSE.  See the
# GNU General Public License for more details.
#
# You should have received a copy of the GNU General Public License
# along with NEST.  If not, see <http://www.gnu.org/licenses/>.

import nest
import unittest

__author__ = 'naveau'

try:
    from mpi4py import MPI
except ImportError:
    # Test without MPI
    mpi_test = 0
else:
    # Test with MPI
    mpi_test = 1


class TestDisconnectSingle(unittest.TestCase):

    def setUp(self):
        nest.ResetKernel()
        nest.set_verbosity('M_ERROR')
        self.num_procs = 1
        if mpi_test:
            self.comm = MPI.COMM_WORLD
            self.rank = self.comm.Get_rank()
            assert(nest.Rank() == self.rank)
            self.num_procs = 2
        self.exclude_synapse_model = [
            'stdp_dopamine_synapse',
            'stdp_dopamine_synapse_lbl',
            'stdp_dopamine_synapse_hpc',
            'stdp_dopamine_synapse_hpc_lbl',
            'gap_junction',
            'gap_junction_lbl',
            'diffusion_connection',
            'diffusion_connection_lbl',
            'rate_connection_instantaneous',
            'rate_connection_instantaneous_lbl',
            'rate_connection_delayed',
            'rate_connection_delayed_lbl'
        ]

    def test_synapse_deletion_one_to_one_no_sp(self):
        for syn_model in nest.Models('synapses'):
            if syn_model not in self.exclude_synapse_model:
                nest.ResetKernel()
                nest.SetKernelStatus(
                    {
                        'resolution': 0.1,
                        'total_num_virtual_procs': self.num_procs
                    }
                )
                neurons = nest.Create('iaf_psc_alpha', 4)
                syn_dict = {'model': syn_model}

<<<<<<< HEAD
                nest.Connect(neurons[:1], neurons[2:3], "one_to_one", syn_dict)
                nest.Connect(neurons[1:2], neurons[3:4],
                             "one_to_one", syn_dict)
=======
                nest.Connect(neurons[0], neurons[2], "one_to_one", syn_dict)
                nest.Connect(neurons[1], neurons[3], "one_to_one", syn_dict)
>>>>>>> 271badd6
                # Delete existent connection
                conns = nest.GetConnections(
                    neurons[0], neurons[2], syn_model)
                if mpi_test:
                    conns = self.comm.allgather(conns)
                    conns = filter(None, conns)
                assert len(conns) == 1
                nest.Disconnect(neurons[0], neurons[2], syn_spec=syn_dict)
                conns = nest.GetConnections(
                    neurons[0], neurons[2], syn_model)
                if mpi_test:
                    conns = self.comm.allgather(conns)
                    conns = filter(None, conns)
                assert len(conns) == 0

                # Assert that one can not delete a non existent connection
                conns1 = nest.GetConnections(
                    neurons[:1], neurons[1:2], syn_model)
                if mpi_test:
                    conns1 = self.comm.allgather(conns1)
                    conns1 = filter(None, conns1)
                assert len(conns1) == 0
                try:
                    nest.Disconnect(neurons[0], neurons[1], syn_spec=syn_dict)
                    assertFail()
                except:
                    print("Synapse deletion ok: " + syn_model)


def suite():
    test_suite = unittest.makeSuite(TestDisconnectSingle, 'test')
    return test_suite


if __name__ == '__main__':
    unittest.main()<|MERGE_RESOLUTION|>--- conflicted
+++ resolved
@@ -73,14 +73,9 @@
                 neurons = nest.Create('iaf_psc_alpha', 4)
                 syn_dict = {'model': syn_model}
 
-<<<<<<< HEAD
-                nest.Connect(neurons[:1], neurons[2:3], "one_to_one", syn_dict)
-                nest.Connect(neurons[1:2], neurons[3:4],
-                             "one_to_one", syn_dict)
-=======
                 nest.Connect(neurons[0], neurons[2], "one_to_one", syn_dict)
                 nest.Connect(neurons[1], neurons[3], "one_to_one", syn_dict)
->>>>>>> 271badd6
+
                 # Delete existent connection
                 conns = nest.GetConnections(
                     neurons[0], neurons[2], syn_model)
