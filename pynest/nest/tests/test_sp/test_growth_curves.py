--- conflicted
+++ resolved
@@ -217,7 +217,6 @@
         )
 
 
-<<<<<<< HEAD
 class SigmoidNumericSEI(SynapticElementIntegrator):
 
     """
@@ -263,9 +262,7 @@
         )
 
 
-=======
 @unittest.skipIf(not HAVE_OPENMP, 'NEST was compiled without multi-threading')
->>>>>>> 671aa5b1
 class TestGrowthCurve(unittest.TestCase):
     """
     Unittest class to test the GrowthCurve used with nest
