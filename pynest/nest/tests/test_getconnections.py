# -*- coding: utf-8 -*-
#
# test_getconnections.py
#
# This file is part of NEST.
#
# Copyright (C) 2004 The NEST Initiative
#
# NEST is free software: you can redistribute it and/or modify
# it under the terms of the GNU General Public License as published by
# the Free Software Foundation, either version 2 of the License, or
# (at your option) any later version.
#
# NEST is distributed in the hope that it will be useful,
# but WITHOUT ANY WARRANTY; without even the implied warranty of
# MERCHANTABILITY or FITNESS FOR A PARTICULAR PURPOSE.  See the
# GNU General Public License for more details.
#
# You should have received a copy of the GNU General Public License
# along with NEST.  If not, see <http://www.gnu.org/licenses/>.

"""
GetConnections
"""

import unittest
import nest


@nest.check_stack
class GetConnectionsTestCase(unittest.TestCase):
    """Find connections and test if values can be set."""

    def test_GetConnections(self):
        """GetConnections"""

        nest.ResetKernel()
<<<<<<< HEAD
        
        a=nest.Create("iaf_neuron", 3)
        nest.Connect(a,a)
        c1=nest.GetConnections(a)
        c2=nest.GetConnections(a, synapse_model="static_synapse")
=======

        a = nest.Create("iaf_neuron", 3)
        nest.DivergentConnect(a, a)
        c1 = nest.GetConnections(a)
        c2 = nest.GetConnections(a, synapse_model="static_synapse")
>>>>>>> 10c079ba
        self.assertEqual(c1, c2)

        weights = (2.0, 3.0, 4.0, 5.0, 6.0, 7.0, 8.0, 9.0, 10.0)
        d1 = tuple({"weight": w} for w in weights)

        c3 = nest.GetConnections(a, a)
        nest.SetStatus(c3, d1)
        s1 = nest.GetStatus(c3, "weight")
        self.assertEqual(s1, weights)

        c4 = nest.GetConnections()
        self.assertEqual(c1, c4)


def suite():

    suite = unittest.makeSuite(GetConnectionsTestCase, 'test')
    return suite


def run():
    runner = unittest.TextTestRunner(verbosity=2)
    runner.run(suite())


if __name__ == "__main__":
    run()<|MERGE_RESOLUTION|>--- conflicted
+++ resolved
@@ -35,19 +35,11 @@
         """GetConnections"""
 
         nest.ResetKernel()
-<<<<<<< HEAD
-        
-        a=nest.Create("iaf_neuron", 3)
-        nest.Connect(a,a)
-        c1=nest.GetConnections(a)
-        c2=nest.GetConnections(a, synapse_model="static_synapse")
-=======
 
         a = nest.Create("iaf_neuron", 3)
-        nest.DivergentConnect(a, a)
+        nest.Connect(a, a)
         c1 = nest.GetConnections(a)
         c2 = nest.GetConnections(a, synapse_model="static_synapse")
->>>>>>> 10c079ba
         self.assertEqual(c1, c2)
 
         weights = (2.0, 3.0, 4.0, 5.0, 6.0, 7.0, 8.0, 9.0, 10.0)
