--- conflicted
+++ resolved
@@ -213,20 +213,6 @@
     weight = deliver_->back().weight_;
     deliver_->pop_back();
 
-<<<<<<< HEAD
-    /* // accumulate weights of all spikes with same stamp */
-    /* // AND offset */
-    /* weight = 0.0; // accumulate weights of all */
-    /* while ( !deliver_->empty() && deliver_->back().ps_offset_ == ps_offset */
-    /*   && deliver_->back().stamp_ == req_stamp ) */
-    /* { */
-    /*   weight += deliver_->back().weight_; */
-    /*   deliver_->pop_back(); */
-    /* } */
-    weight = deliver_->back().weight_;
-    deliver_->pop_back();
-    
-=======
     if ( accumulate_simultaneous )
     {
       // add weights of all spikes with same stamp and offset
@@ -238,7 +224,6 @@
       }
     }
 
->>>>>>> e38d0c78
     return true;
   }
   else
